# -*- coding: utf-8 -*-

import sys
import os
import redis
import json
from RLTest import Env

from common import *
from includes import *

from RLTest import Defaults

Defaults.decode_responses = True

# ----------------------------------------------------------------------------------------------

# Path to JSON test case files
HERE = os.path.abspath(os.path.dirname(__file__))
ROOT = os.path.abspath(os.path.join(HERE, "../.."))
TESTS_ROOT = os.path.abspath(os.path.join(HERE, ".."))
JSON_PATH = os.path.join(TESTS_ROOT, 'files')

nested_large_key = r'{"jkra":[154,4472,[8567,false,363.84,5276,"ha","rizkzs",93],false],"hh":20.77,"mr":973.217,"ihbe":[68,[true,{"lqe":[486.363,[true,{"mp":{"ory":"rj","qnl":"tyfrju","hf":null},"uooc":7418,"xela":20,"bt":7014,"ia":547,"szec":68.73},null],3622,"iwk",null],"fepi":19.954,"ivu":{"rmnd":65.539,"bk":98,"nc":"bdg","dlb":{"hw":{"upzz":[true,{"nwb":[4259.47],"nbt":"yl"},false,false,65,[[[],629.149,"lvynqh","hsk",[],2011.932,true,[]],null,"ymbc",null],"aj",97.425,"hc",58]},"jq":true,"bi":3333,"hmf":"pl","mrbj":[true,false]}},"hfj":"lwk","utdl":"aku","alqb":[74,534.389,7235,[null,false,null]]},null,{"lbrx":{"vm":"ubdrbb"},"tie":"iok","br":"ojro"},70.558,[{"mmo":null,"dryu":null}]],true,null,false,{"jqun":98,"ivhq":[[[675.936,[520.15,1587.4,false],"jt",true,{"bn":null,"ygn":"cve","zhh":true,"aak":9165,"skx":true,"qqsk":662.28},{"eio":9933.6,"agl":null,"pf":false,"kv":5099.631,"no":null,"shly":58},[null,["uiundu",726.652,false,94.92,259.62,{"ntqu":null,"frv":null,"rvop":"upefj","jvdp":{"nhx":[],"bxnu":{},"gs":null,"mqho":null,"xp":65,"ujj":{}},"ts":false,"kyuk":[false,58,{},"khqqif"]},167,true,"bhlej",53],64,{"eans":"wgzfo","zfgb":431.67,"udy":[{"gnt":[],"zeve":{}},{"pg":{},"vsuc":{},"dw":19,"ffo":"uwsh","spk":"pjdyam","mc":[],"wunb":{},"qcze":2271.15,"mcqx":null},"qob"],"wo":"zy"},{"dok":null,"ygk":null,"afdw":[7848,"ah",null],"foobar":3.141592,"wnuo":{"zpvi":{"stw":true,"bq":{},"zord":true,"omne":3061.73,"bnwm":"wuuyy","tuv":7053,"lepv":null,"xap":94.26},"nuv":false,"hhza":539.615,"rqw":{"dk":2305,"wibo":7512.9,"ytbc":153,"pokp":null,"whzd":null,"judg":[],"zh":null},"bcnu":"ji","yhqu":null,"gwc":true,"smp":{"fxpl":75,"gc":[],"vx":9352.895,"fbzf":4138.27,"tiaq":354.306,"kmfb":{},"fxhy":[],"af":94.46,"wg":{},"fb":null}},"zvym":2921,"hhlh":[45,214.345],"vv":"gqjoz"},["uxlu",null,"utl",64,[2695],[false,null,["cfcrl",[],[],562,1654.9,{},null,"sqzud",934.6],{"hk":true,"ed":"lodube","ye":"ziwddj","ps":null,"ir":{},"heh":false},true,719,50.56,[99,6409,null,4886,"esdtkt",{},null],[false,"bkzqw"]],null,6357],{"asvv":22.873,"vqm":{"drmv":68.12,"tmf":140.495,"le":null,"sanf":[true,[],"vyawd",false,76.496,[],"sdfpr",33.16,"nrxy","antje"],"yrkh":662.426,"vxj":true,"sn":314.382,"eorg":null},"bavq":[21.18,8742.66,{"eq":"urnd"},56.63,"fw",[{},"pjtr",null,"apyemk",[],[],false,{}],{"ho":null,"ir":124,"oevp":159,"xdrv":6705,"ff":[],"sx":false},true,null,true],"zw":"qjqaap","hr":{"xz":32,"mj":8235.32,"yrtv":null,"jcz":"vnemxe","ywai":[null,564,false,"vbr",54.741],"vw":82,"wn":true,"pav":true},"vxa":881},"bgt","vuzk",857]]],null,null,{"xyzl":"nvfff"},true,13],"npd":null,"ha":[["du",[980,{"zdhd":[129.986,["liehns",453,{"fuq":false,"dxpn":{},"hmpx":49,"zb":"gbpt","vdqc":null,"ysjg":false,"gug":7990.66},"evek",[{}],"dfywcu",9686,null]],"gpi":{"gt":{"qe":7460,"nh":"nrn","czj":66.609,"jwd":true,"rb":"azwwe","fj":{"csn":true,"foobar":1.61803398875,"hm":"efsgw","zn":"vbpizt","tjo":138.15,"teo":{},"hecf":[],"ls":false}},"xlc":7916,"jqst":48.166,"zj":"ivctu"},"jl":369.27,"mxkx":null,"sh":[true,373,false,"sdis",6217,{"ernm":null,"srbo":90.798,"py":677,"jgrq":null,"zujl":null,"odsm":{"pfrd":null,"kwz":"kfvjzb","ptkp":false,"pu":null,"xty":null,"ntx":[],"nq":48.19,"lpyx":[]},"ff":null,"rvi":["ych",{},72,9379,7897.383,true,{},999.751,false]},true],"ghe":[24,{"lpr":true,"qrs":true},true,false,7951.94,true,2690.54,[93,null,null,"rlz",true,"ky",true]],"vet":false,"olle":null},"jzm",true],null,null,19.17,7145,"ipsmk"],false,{"du":6550.959,"sps":8783.62,"nblr":{"dko":9856.616,"lz":{"phng":"dj"},"zeu":766,"tn":"dkr"},"xa":"trdw","gn":9875.687,"dl":null,"vuql":null},{"qpjo":null,"das":{"or":{"xfy":null,"xwvs":4181.86,"yj":206.325,"bsr":["qrtsh"],"wndm":{"ve":56,"jyqa":true,"ca":null},"rpd":9906,"ea":"dvzcyt"},"xwnn":9272,"rpx":"zpr","srzg":{"beo":325.6,"sq":null,"yf":null,"nu":[377,"qda",true],"sfz":"zjk"},"kh":"xnpj","rk":null,"hzhn":[null],"uio":6249.12,"nxrv":1931.635,"pd":null},"pxlc":true,"mjer":false,"hdev":"msr","er":null},"ug",null,"yrfoix",503.89,563],"tcy":300,"me":459.17,"tm":[134.761,"jcoels",null],"iig":945.57,"ad":"be"},"ltpdm",null,14.53],"xi":"gxzzs","zfpw":1564.87,"ow":null,"tm":[46,876.85],"xejv":null}'

# FIXME: Test all multi-path options (dot notation and bracket notation):
#  Recursive descent, e.g., $..leaf_val
#  Wildcard (in key and in index), e.g., $.*[*]
#  Array slice [start:end:step], e.g., $.arr[2:4]
#  Union, e.g., $.arr[1,2,4] and  $.[field1, field5]
#  Boolean filter, e.g., $.arr[?(@.field>3 && @.id==null)]

def testDelCommand(env):
    """Test REJSON.DEL command"""
    r = env

    r.assertOk(r.execute_command('JSON.SET', 'doc1', '$', '{"a": 1, "nested": {"a": 2, "b": 3}}'))
    res = r.execute_command('JSON.DEL', 'doc1', '$..a')
    r.assertEqual(res, 2)
    res = r.execute_command('JSON.GET', 'doc1', '$')
    r.assertEqual(res, '[{"nested":{"b":3}}]')

    # Test deletion of nested hierarchy - only higher hierarchy is deleted
    r.assertOk(r.execute_command('JSON.SET', 'doc2', '$', '{"a": {"a": 2, "b": 3}, "b": ["a", "b"], "nested": {"b":[true, "a","b"]}}'))
    res = r.execute_command('JSON.DEL', 'doc2', '$..a')
    r.assertEqual(res, 1)
    res = r.execute_command('JSON.GET', 'doc2', '$')
    r.assertEqual(res, '[{"nested":{"b":[true,"a","b"]},"b":["a","b"]}]')

    r.assertOk(r.execute_command('JSON.SET', 'doc3', '$', '[{"ciao":["non ancora"],"nested":[{"ciao":[1,"a"]}, {"ciao":[2,"a"]}, {"ciaoc":[3,"non","ciao"]}, {"ciao":[4,"a"]}, {"e":[5,"non","ciao"]}]}]'))
    res = r.execute_command('JSON.DEL', 'doc3', '$.[0]["nested"]..ciao')
    r.assertEqual(res, 3)
    res = r.execute_command('JSON.GET', 'doc3', '$')
    r.assertEqual(res, '[[{"ciao":["non ancora"],"nested":[{},{},{"ciaoc":[3,"non","ciao"]},{},{"e":[5,"non","ciao"]}]}]]')

    # Test default path
    res = r.execute_command('JSON.DEL', 'doc3')
    r.assertEqual(res, 1)
    res = r.execute_command('JSON.GET', 'doc3', '$')
    r.assertEqual(res, None)

    # Test missing key
    res = r.execute_command('JSON.DEL', 'non_existing_doc', '..a')
    r.assertEqual(res, 0)

    r.assertOk(r.execute_command('JSON.SET', 'doc2', '$', '[1, 2, 3]'))
    res = r.execute_command('JSON.DEL', 'doc2', '$[*]')
    r.assertEqual(res, 3)

    r.assertOk(r.execute_command('JSON.SET', 'doc2', '$', '[1, 2, 3]'))
    res = r.execute_command('JSON.DEL', 'doc2', '$[2,1,0]')
    r.assertEqual(res, 3)

    r.assertOk(r.execute_command('JSON.SET', 'doc2', '$', '[1, 2, 3]'))
    res = r.execute_command('JSON.DEL', 'doc2', '$[1,2,0]')
    r.assertEqual(res, 3)

    r.assertOk(r.execute_command('JSON.SET', 'doc2', '$', '{"b": [1,2,3], "a": {"b": [1, 2, 3], "c": [1, 2, 3]}, "x": {"b": [1, 2, 3], "c": [1, 2, 3]}}'))
    res = r.execute_command('JSON.DEL', 'doc2', '$..x.b[*]')
    r.assertEqual(res, 3)
    res = r.execute_command('JSON.GET', 'doc2', '$')
    r.assertEqual(json.loads(res), [{"b": [1, 2, 3], "a": {"b": [1, 2, 3], "c": [1, 2, 3]}, "x": {"b": [], "c": [1, 2, 3]}}])

    r.assertOk(r.execute_command('JSON.SET', 'doc2', '$', '{"b": [1,2,3], "a": {"b": [1, 2, 3], "c": [1, 2, 3]}, "x": {"b": [1, 2, 3], "c": [1, 2, 3]}}'))
    res = r.execute_command('JSON.DEL', 'doc2', '$..x.b[1,0,2]')
    r.assertEqual(res, 3)
    res = r.execute_command('JSON.GET', 'doc2', '$')
    r.assertEqual(json.loads(res), [{"b": [1, 2, 3], "a": {"b": [1, 2, 3], "c": [1, 2, 3]}, "x": {"b": [], "c": [1, 2, 3]}}])

    # Test deleting a null value
    r.assertOk(r.execute_command('JSON.SET', 'doc2', '$', '[ true, { "answer": 42}, null ]'))
    res = r.execute_command('JSON.DEL', 'doc2', '[-1]')
    r.assertEqual(res, 1)
    res = r.execute_command('JSON.GET', 'doc2', '$')
    r.assertEqual(json.loads(res), [[True, {"answer": 42}]])

def testDelCommand_issue529(env):
    r = env
    r.assertOk(r.execute_command('JSON.SET', 'doc1', '$', '[{"a00": [{"a00": "a00_00"}, {"a01": "a00_01"}, {"a02": "a00_02"}, {"a03": "a00_03"}]}, {"a01": [{"a00": "a01_00"}, {"a01": "a01_01"}, {"a02": "a01_02"}, {"a03": "a01_03"}]}, {"a02": [{"a00": "a02_00"}, {"a01": "a02_01"}, {"a02": "a02_02"}, {"a03": "a02_03"}]}, {"a03": [{"a00": "a03_00"}, {"a01": "a03_01"}, {"a02": "a03_02"}, {"a03": "a03_03"}]}]'))
    res = r.execute_command('JSON.DEL', 'doc1', '$..[2]')
    r.assertEqual(res, 4)
    res = r.execute_command('JSON.ARRLEN', 'doc1', '$.*[*]')
    r.assertEqual(res, [3, 3, 3])


def testForgetCommand(env):
    """Test REJSON.FORGET command"""
    """Alias of REJSON.DEL"""
    r = env

    r.assertOk(r.execute_command('JSON.SET', 'doc1', '$', '{"a": 1, "nested": {"a": 2, "b": 3}}'))
    res = r.execute_command('JSON.FORGET', 'doc1', '$..a')
    r.assertEqual(res, 2)
    res = r.execute_command('JSON.GET', 'doc1', '$')
    r.assertEqual(res, '[{"nested":{"b":3}}]')

    # Test deletion of nested hierarchy - only higher hierarchy is deleted
    r.assertOk(r.execute_command('JSON.SET', 'doc2', '$', '{"a": {"a": 2, "b": 3}, "b": ["a", "b"], "nested": {"b":[true, "a","b"]}}'))
    res = r.execute_command('JSON.FORGET', 'doc2', '$..a')
    r.assertEqual(res, 1)
    res = r.execute_command('JSON.GET', 'doc2', '$')
    r.assertEqual(res, '[{"nested":{"b":[true,"a","b"]},"b":["a","b"]}]')

    r.assertOk(r.execute_command('JSON.SET', 'doc3', '$', '[{"ciao":["non ancora"],"nested":[{"ciao":[1,"a"]}, {"ciao":[2,"a"]}, {"ciaoc":[3,"non","ciao"]}, {"ciao":[4,"a"]}, {"e":[5,"non","ciao"]}]}]'))
    res = r.execute_command('JSON.FORGET', 'doc3', '$.[0]["nested"]..ciao')
    r.assertEqual(res, 3)
    res = r.execute_command('JSON.GET', 'doc3', '$')
    r.assertEqual(res, '[[{"ciao":["non ancora"],"nested":[{},{},{"ciaoc":[3,"non","ciao"]},{},{"e":[5,"non","ciao"]}]}]]')

    # Test default path
    res = r.execute_command('JSON.FORGET', 'doc3')
    r.assertEqual(res, 1)
    res = r.execute_command('JSON.GET', 'doc3', '$')
    r.assertEqual(res, None)

    # Test missing key
    res = r.execute_command('JSON.FORGET', 'non_existing_doc', '..a')
    r.assertEqual(res, 0)


def testSetAndGetCommands(env):
    """Test REJSON.SET command"""
    """Test REJSON.GET command"""

    r = env
    # Test set and get on large nested key
    r.assertIsNone(r.execute_command('JSON.SET', 'doc1', '$', nested_large_key, 'XX'))
    r.assertOk(r.execute_command('JSON.SET', 'doc1', '$', nested_large_key, 'NX'))
    res = r.execute_command('JSON.GET', 'doc1', '$')
    r.assertEqual(res, '[' + nested_large_key + ']')
    r.assertIsNone(r.execute_command('JSON.SET', 'doc1', '$', nested_large_key, 'NX'))
    # Test single path
    res = r.execute_command('JSON.GET', 'doc1', '$..tm')
    r.assertEqual(res, '[[46,876.85],[134.761,"jcoels",null]]')

    # Test multi get and set
    res = r.execute_command('JSON.GET', 'doc1', '$..foobar')
    r.assertEqual(res, '[3.141592,1.61803398875]')
    # Set multi existing values
    res = r.execute_command('JSON.SET', 'doc1', '$..foobar', '"new_val"')
    res = r.execute_command('JSON.GET', 'doc1', '$..foobar')
    r.assertEqual(res, '["new_val","new_val"]')

    # Test multi set and get on small nested key
    nested_simple_key = r'{"a":1,"nested":{"a":2,"b":3}}'
    r.assertOk(r.execute_command('JSON.SET', 'doc2', '$', nested_simple_key))
    res = r.execute_command('JSON.GET', 'doc2', '$')
    r.assertEqual(res, '[' + nested_simple_key + ']')
    # Set multi existing values
    r.assertOk(r.execute_command('JSON.SET', 'doc2', '$..a', '4.2'))
    res = r.execute_command('JSON.GET', 'doc2', '$')
    r.assertEqual(res, '[{"a":4.2,"nested":{"a":4.2,"b":3}}]')


    # Test multi paths
    res = r.execute_command('JSON.GET', 'doc1', '$..tm', '$..nu')
    r.assertEqual(json.loads(res), {"$..tm": [[46, 876.85], [134.761, "jcoels", None]], "$..nu": [[377, "qda", True]]})
    # Test multi paths - if one path is none-legacy - result format is not legacy
    res = r.execute_command('JSON.GET', 'doc1', '..tm', '$..nu')
    r.assertEqual(json.loads(res), {"..tm": [[46, 876.85], [134.761, "jcoels", None]], "$..nu": [[377, "qda", True]]})
    # Test multi paths with formatting (using the same path in order to get a map and still avoid failure due to undefined ordering between map keys)
    res = r.execute_command('JSON.GET', 'doc2', 'INDENT', '\\t', 'NEWLINE', '\\n', 'SPACE', ' ', '$..a', '$..a')
    r.assertEqual(res, '{\\n\\t"$..a": [\\n\\t\\t4.2,\\n\\t\\t4.2\\n\\t]\\n}')

    # Test missing key
    r.assertIsNone(r.execute_command('JSON.GET', 'docX', '..tm', '$..nu'))
    # Test missing path
    res = r.execute_command('JSON.GET', 'doc1', '..tm', '$..back_in_nov')
    r.assertEqual(json.loads(res), {"$..back_in_nov": [], "..tm": [[46, 876.85], [134.761, "jcoels", None]]})
    res = r.execute_command('JSON.GET', 'doc2', '..a', '..b', '$.back_in_nov')
    r.assertEqual(json.loads(res), {"$.back_in_nov": [], "..a": [4.2, 4.2], "..b": [3]})

    # Test legacy multi path (all paths are legacy)
    res = r.execute_command('JSON.GET', 'doc1', '..nu', '..tm')
    r.assertEqual(json.loads(res), json.loads('{"..nu":[377,"qda",true],"..tm":[46,876.85]}'))
    # Test multi paths with formatting (using the same path in order to get a map and still avoid failure due to undefined ordering between map keys)
    res = r.execute_command('JSON.GET', 'doc2', 'INDENT', '\\t', 'NEWLINE', '\\n', 'SPACE', ' ', '..a', '..a')
    r.assertEqual(res, '{\\n\\t"..a": 4.2\\n}')
    # Test legacy single path
    res = r.execute_command('JSON.GET', 'doc1', '..tm')
    r.assertEqual(res, '[46,876.85]')

    # Test missing legacy path (should return an error for a missing path)
    r.assertOk(r.execute_command('JSON.SET', 'doc2', '$.nested.b', 'null'))
    r.expect('JSON.GET', 'doc2', '.a', '.nested.b', '.back_in_nov', '.ttyl').raiseError()
    r.expect('JSON.GET', 'doc2', '.back_in_nov').raiseError()

    # Test missing path (defaults to root)
    r.assertOk(r.execute_command('JSON.SET', 'doc1', '$', '"inizio"'))
    res = r.execute_command('JSON.GET', 'doc1')
    r.assertEqual(res, '"inizio"')



def testMGetCommand(env):
    """Test REJSON.MGET command"""
    r = env
    # Test mget with multi paths
    r.assertOk(r.execute_command('JSON.SET', 'doc1', '$', '{"a":1, "b": 2, "nested1": {"a": 3}, "c": null, "nested2": {"a": null}}'))
    r.assertOk(r.execute_command('JSON.SET', 'doc2', '$', '{"a":4, "b": 5, "nested3": {"a": 6}, "c": null, "nested4": {"a": [null]}}'))
    # Compare also to single JSON.GET
    res1 = r.execute_command('JSON.GET', 'doc1', '$..a')
    res2 = r.execute_command('JSON.GET', 'doc2', '$..a')
    r.assertEqual(res1, '[1,3,null]')
    r.assertEqual(res2, '[4,6,[null]]')

    r.assertTrue(r.execute_command('SET', 'wrong_key_type', 'not a json key'))

    # Test mget with single path
    res = r.execute_command('JSON.MGET', 'doc1', '$..a')
    r.assertEqual([res1], res)
    # Test mget with multi path
    res = r.execute_command('JSON.MGET', 'doc1', 'wrong_key_type', 'doc2', '$..a')
    r.assertEqual(res, [res1, None, res2])

    # Test missing/wrong key / missing path
    res = r.execute_command('JSON.MGET', 'doc1', 'missing_doc', '$..a')
    r.assertEqual(res, [res1, None])
    res = r.execute_command('JSON.MGET', 'doc1', 'doc2', 'wrong_key_type', 'missing_doc', '$.nested1.a')
    r.assertEqual(res, [json.dumps([json.loads(res1)[1]]), '[]', None, None])
    res = r.execute_command('JSON.MGET', 'missing_doc1', 'missing_doc2', '$..a')
    r.assertEqual(res, [None, None])

    # Test missing path
    res = r.execute_command('JSON.MGET', 'doc1', 'wrong_key_type', 'missing_doc2', '$..niente')
    r.assertEqual(res, ['[]', None, None])

    # Test legacy (for each path only the first value is returned as a json string)
    # Test mget with single path
    res = r.execute_command('JSON.MGET', 'doc1', '..a')
    r.assertEqual(res, [json.dumps(json.loads(res1)[0])])
    # Test mget with multi path
    res = r.execute_command('JSON.MGET', 'doc1', 'doc2', '..a')
    r.assertEqual(res, [json.dumps(json.loads(res1)[0]), json.dumps(json.loads(res2)[0])])

    # Test wrong key    
    res = r.execute_command('JSON.MGET', 'doc1', 'wrong_key_type', 'doc2', '..a')
    r.assertEqual(res, [json.dumps(json.loads(res1)[0]), None, json.dumps(json.loads(res2)[0])])

    # Test missing key/path
    res = r.execute_command('JSON.MGET', 'doc1', 'doc2', 'wrong_key_type', 'missing_doc', '.nested1.a')
    r.assertEqual(res, [json.dumps(json.loads(res1)[1]), None, None, None])
    res = r.execute_command('JSON.MGET', 'missing_doc1', 'missing_doc2', '..a')
    r.assertEqual(res, [None, None])

    # Test missing path
    res = r.execute_command('JSON.MGET', 'doc1', 'wrong_key_type', 'missing_doc2', '.niente')
    r.assertEqual(res, [None, None, None])


def testNumByCommands(env):
    """
    Test REJSON.NUMINCRBY command
    Test REJSON.NUMMULTBY command
    Test REJSON.NUMPOWBY command
    """
    r = env

    # Test NUMINCRBY
    r.assertOk(r.execute_command('JSON.SET', 'doc1', '$', '{"a":"b","b":[{"a":2}, {"a":5.0}, {"a":"c"}]}'))
    # Test multi
    res = r.execute_command('JSON.NUMINCRBY', 'doc1', '$..a', '2')
    r.assertEqual(json.loads(res), [None, 4, 7.0, None])
    res = r.execute_command('JSON.NUMINCRBY', 'doc1', '$..a', '2.5')
    r.assertEqual(json.loads(res), [None, 6.5, 9.5, None])
    # Test single
    res = r.execute_command('JSON.NUMINCRBY', 'doc1', '$.b[1].a', '2')
    #  Avoid json.loads to verify the underlying type (integer/float)
    r.assertEqual(res, '[11.5]')
    res = r.execute_command('JSON.NUMINCRBY', 'doc1', '$.b[2].a', '2')
    r.assertEqual(res, '[null]')
    res = r.execute_command('JSON.NUMINCRBY', 'doc1', '$.b[1].a', '3.5')
    r.assertEqual(res, '[15.0]')

    # Test NUMMULTBY
    r.assertOk(r.execute_command('JSON.SET', 'doc1', '$', '{"a":"b","b":[{"a":2}, {"a":5.0}, {"a":"c"}]}'))
    # Test multi
    res = r.execute_command('JSON.NUMMULTBY', 'doc1', '$..a', '2')
    r.assertEqual(json.loads(res), [None, 4, 10, None])
    res = r.execute_command('JSON.NUMMULTBY', 'doc1', '$..a', '2.5')
    #  Avoid json.loads to verify the underlying type (integer/float)
    r.assertEqual(res, '[null,10.0,25.0,null]')
    # Test single
    res = r.execute_command('JSON.NUMMULTBY', 'doc1', '$.b[1].a', '2')
    r.assertEqual(res, '[50.0]')
    res = r.execute_command('JSON.NUMMULTBY', 'doc1', '$.b[2].a', '2')
    r.assertEqual(res, '[null]')
    res = r.execute_command('JSON.NUMMULTBY', 'doc1', '$.b[1].a', '3')
    r.assertEqual(res, '[150.0]')

    # Test NUMPOWBY
    r.assertOk(r.execute_command('JSON.SET', 'doc1', '$', '{"a":"b","b":[{"a":2}, {"a":5.0}, {"a":"c"}]}'))
    # Test multi
    res = r.execute_command('JSON.NUMPOWBY', 'doc1', '$..a', '2')
    r.assertEqual(json.loads(res), [None, 4, 25, None])
    #  Avoid json.loads to verify the underlying type (integer/float)
    res = r.execute_command('JSON.NUMPOWBY', 'doc1', '$..a', '2')
    r.assertEqual(res, '[null,16,625.0,null]')
    # Test single
    res = r.execute_command('JSON.NUMPOWBY', 'doc1', '$.b[1].a', '2')
    r.assertEqual(res, '[390625.0]')
    res = r.execute_command('JSON.NUMPOWBY', 'doc1', '$.b[2].a', '2')
    r.assertEqual(res, '[null]')
    res = r.execute_command('JSON.NUMPOWBY', 'doc1', '$.b[1].a', '3')
    r.assertEqual(res, '[5.960464477539062e16]')

    # Test missing key
    r.expect('JSON.NUMINCRBY', 'non_existing_doc', '$..a', '2').raiseError()
    r.expect('JSON.NUMMULTBY', 'non_existing_doc', '$..a', '2').raiseError()
    r.expect('JSON.NUMPOWBY', 'non_existing_doc', '$..a', '2').raiseError()

    # Test legacy NUMINCRBY
    r.assertOk(r.execute_command('JSON.SET', 'doc1', '$', '{"a":"b","b":[{"a":2}, {"a":5.0}, {"a":"c"}]}'))
    res = r.execute_command('JSON.NUMINCRBY', 'doc1', '.b[0].a', '3')
    r.assertEqual(res, '5')

    # Test legacy NUMMULTBY
    r.assertOk(r.execute_command('JSON.SET', 'doc1', '$', '{"a":"b","b":[{"a":2}, {"a":5.0}, {"a":"c"}]}'))
    res = r.execute_command('JSON.NUMMULTBY', 'doc1', '.b[0].a', '3')
    r.assertEqual(res, '6')

    # Test legacy NUMPOWBY
    r.assertOk(r.execute_command('JSON.SET', 'doc1', '$', '{"a":"b","b":[{"a":2}, {"a":5.0}, {"a":"c"}]}'))
    res = r.execute_command('JSON.NUMPOWBY', 'doc1', '.b[0].a', '4')
    r.assertEqual(res, '16')

def testStrAppendCommand(env):
    """
    Test REJSON.STRAPPEND command
    """
    r = env

    r.assertOk(r.execute_command('JSON.SET', 'doc1', '$', '{"a":"foo", "nested1": {"a": "hello"}, "nested2": {"a": 31}}'))
    # Test multi
    res = r.execute_command('JSON.STRAPPEND', 'doc1', '$..a', '"bar"')
    r.assertEqual(res, [6, 8, None])
    res = r.execute_command('JSON.GET', 'doc1', '$')
    r.assertEqual(res, '[{"a":"foobar","nested1":{"a":"hellobar"},"nested2":{"a":31}}]')
    # Test single
    res = r.execute_command('JSON.STRAPPEND', 'doc1', '$.nested1.a', '"baz"')
    r.assertEqual(res, [11])
    res = r.execute_command('JSON.GET', 'doc1', '$')
    r.assertEqual(res, '[{"a":"foobar","nested1":{"a":"hellobarbaz"},"nested2":{"a":31}}]')

    # Test missing key
    r.expect('JSON.STRAPPEND', 'non_existing_doc', '$..a', '"err"').raiseError()

    # Test legacy
    r.assertOk(r.execute_command('JSON.SET', 'doc1', '$', '{"a":"foo", "nested1": {"a": "hello"}, "nested2": {"a": 31}}'))
    # Test multi
    res = r.execute_command('JSON.STRAPPEND', 'doc1', '.*.a', '"bar"')
    r.assertEqual(res, 8)
    res = r.execute_command('JSON.GET', 'doc1', '$')
    r.assertEqual(res, '[{"a":"foo","nested1":{"a":"hellobar"},"nested2":{"a":31}}]')

    # Test missing path (defaults to root)
    r.assertOk(r.execute_command('JSON.SET', 'doc1', '$', '"abcd"'))
    res = r.execute_command('JSON.STRAPPEND', 'doc1', '"piu"')
    r.assertEqual(res, 7)


def testStrLenCommand(env):
    """
    Test REJSON.STRLEN command
    """
    r = env

    # Test multi
    r.assertOk(r.execute_command('JSON.SET', 'doc1', '$', '{"a":"foo", "nested1": {"a": "hello"}, "nested2": {"a": 31}}'))
    res1 = r.execute_command('JSON.STRLEN', 'doc1', '$..a')
    r.assertEqual(res1, [3, 5, None])
    res2 = r.execute_command('JSON.STRAPPEND', 'doc1', '$..a', '"bar"')
    r.assertEqual(res2, [6, 8, None])
    res1 = r.execute_command('JSON.STRLEN', 'doc1', '$..a')
    r.assertEqual(res1, res2)

    # Test single
    res = r.execute_command('JSON.STRLEN', 'doc1', '$.nested1.a')
    r.assertEqual(res, [8])
    res = r.execute_command('JSON.STRLEN', 'doc1', '$.nested2.a')
    r.assertEqual(res, [None])

    # Test missing key
    r.expect('JSON.STRLEN', 'non_existing_doc', '$..a').raiseError()

    # Test legacy
    res1 = r.execute_command('JSON.STRLEN', 'doc1', '..a')
    r.assertEqual(res1, 6)

    # Test missing path
    r.assertOk(r.execute_command('JSON.SET', 'doc1', '$', '"kantele"'))
    res = r.execute_command('JSON.STRLEN', 'doc1')
    r.assertEqual(res, 7)


def testArrAppendCommand(env):
    """
    Test REJSON.ARRAPPEND command
    """
    r = env

    r.assertOk(r.execute_command('JSON.SET', 'doc1', '$', '{"a":["foo"], "nested1": {"a": ["hello", null, "world"]}, "nested2": {"a": 31}}'))
    # Test multi
    res = r.execute_command('JSON.ARRAPPEND', 'doc1', '$..a', '"bar"', '"racuda"')
    r.assertEqual(res, [3, 5, None])
    res = r.execute_command('JSON.GET', 'doc1', '$')
    r.assertEqual(json.loads(res), [{"a": ["foo", "bar", "racuda"], "nested1": {"a": ["hello", None, "world", "bar", "racuda"]}, "nested2": {"a": 31}}])
    # Test single
    res = r.execute_command('JSON.ARRAPPEND', 'doc1', '$.nested1.a', '"baz"')
    r.assertEqual(res, [6])
    res = r.execute_command('JSON.GET', 'doc1', '$')
    r.assertEqual(json.loads(res), [{"a": ["foo", "bar", "racuda"], "nested1": {"a": ["hello", None, "world", "bar", "racuda", "baz"]}, "nested2": {"a": 31}}])

    # Test missing key
    r.expect('JSON.ARRAPPEND', 'non_existing_doc', '$..a').raiseError()

    # Test legacy
    r.assertOk(r.execute_command('JSON.SET', 'doc1', '$', '{"a":["foo"], "nested1": {"a": ["hello", null, "world"]}, "nested2": {"a": 31}}'))
    # Test multi (all paths are updated, but return result of last path)
    res = r.execute_command('JSON.ARRAPPEND', 'doc1', '..a', '"bar"', '"racuda"')
    r.assertEqual(res, 5)
    res = r.execute_command('JSON.GET', 'doc1', '$')
    r.assertEqual(json.loads(res), [{"a": ["foo", "bar", "racuda"], "nested1": {"a": ["hello", None, "world", "bar", "racuda"]}, "nested2": {"a": 31}}])
    # Test single
    res = r.execute_command('JSON.ARRAPPEND', 'doc1', '.nested1.a', '"baz"')
    r.assertEqual(res, 6)
    res = r.execute_command('JSON.GET', 'doc1', '$')
    r.assertEqual(json.loads(res), [{"a": ["foo", "bar", "racuda"], "nested1": {"a": ["hello", None, "world", "bar", "racuda", "baz"]}, "nested2": {"a": 31}}])

    # Test missing key
    r.expect('JSON.ARRAPPEND', 'non_existing_doc', '..a').raiseError()


def testArrInsertCommand(env):
    """
    Test REJSON.ARRINSERT command
    """
    r = env

    r.assertOk(r.execute_command('JSON.SET', 'doc1', '$', '{"a":["foo"], "nested1": {"a": ["hello", null, "world"]}, "nested2": {"a": 31}}'))
    # Test multi
    res = r.execute_command('JSON.ARRINSERT', 'doc1', '$..a', '1', '"bar"', '"racuda"')
    r.assertEqual(res, [3, 5, None])
    res = r.execute_command('JSON.GET', 'doc1', '$')
    r.assertEqual(json.loads(res), [{"a": ["foo", "bar", "racuda"], "nested1": {"a": ["hello", "bar", "racuda", None, "world"]}, "nested2": {"a": 31}}])
    # Test single
    res = r.execute_command('JSON.ARRINSERT', 'doc1', '$.nested1.a', -2, '"baz"')
    r.assertEqual(res, [6])
    res = r.execute_command('JSON.GET', 'doc1', '$')
    r.assertEqual(json.loads(res), [{"a": ["foo", "bar", "racuda"], "nested1": {"a": ["hello", "bar", "racuda", "baz", None, "world"]}, "nested2": {"a": 31}}])

    # Test missing key
    r.expect('JSON.ARRINSERT', 'non_existing_doc', '$..a', '0').raiseError()

    # Test legacy
    r.assertOk(r.execute_command('JSON.SET', 'doc1', '$', '{"a":["foo"], "nested1": {"a": ["hello", null, "world"]}, "nested2": {"a": 31}}'))
    # Test multi (all paths are updated, but return result of last path)
    res = r.execute_command('JSON.ARRINSERT', 'doc1', '..a', '1', '"bar"', '"racuda"')
    r.assertEqual(res, 5)
    res = r.execute_command('JSON.GET', 'doc1', '$')
    r.assertEqual(json.loads(res), [{"a": ["foo", "bar", "racuda"], "nested1": {"a": ["hello", "bar", "racuda", None, "world"]}, "nested2": {"a": 31}}])
    # Test single
    res = r.execute_command('JSON.ARRINSERT', 'doc1', '.nested1.a', -2, '"baz"')
    r.assertEqual(res, 6)
    res = r.execute_command('JSON.GET', 'doc1', '$')
    r.assertEqual(json.loads(res), [{"a": ["foo", "bar", "racuda"], "nested1": {"a": ["hello", "bar", "racuda", "baz", None, "world"]}, "nested2": {"a": 31}}])

    # Test missing key
    r.expect('JSON.ARRINSERT', 'non_existing_doc', '..a').raiseError()


def testArrLenCommand(env):
    """
    Test REJSON.ARRLEN command
    """
    r = env

    r.assertOk(r.execute_command('JSON.SET', 'doc1', '$', '{"a":["foo"], "nested1": {"a": ["hello", null, "world"]}, "nested2": {"a": 31}}'))
    # Test multi
    res = r.execute_command('JSON.ARRLEN', 'doc1', '$..a')
    r.assertEqual(res, [1, 3, None])
    res = r.execute_command('JSON.ARRAPPEND', 'doc1', '$..a', '"non"', '"abba"', '"stanza"')
    r.assertEqual(res, [4, 6, None])
    r.execute_command('JSON.CLEAR', 'doc1', '$.a')
    res = r.execute_command('JSON.ARRLEN', 'doc1', '$..a')
    r.assertEqual(res, [0, 6, None])
    # Test single
    res = r.execute_command('JSON.ARRLEN', 'doc1', '$.nested1.a')
    r.assertEqual(res, [6])

    # Test missing key
    r.expect('JSON.ARRLEN', 'non_existing_doc', '$..a').raiseError()

    # Test legacy
    r.assertOk(r.execute_command('JSON.SET', 'doc1', '$', '{"a":["foo"], "nested1": {"a": ["hello", null, "world"]}, "nested2": {"a": 31}}'))
    # Test multi (return result of last path)
    res = r.execute_command('JSON.ARRLEN', 'doc1', '$..a')
    r.assertEqual(res, [1, 3, None])
    res = r.execute_command('JSON.ARRAPPEND', 'doc1', '..a', '"non"', '"abba"', '"stanza"')
    r.assertEqual(res, 6)
    # Test single
    res = r.execute_command('JSON.ARRLEN', 'doc1', '.nested1.a')
    r.assertEqual(res, 6)

    # Test missing key
    r.assertEqual(r.execute_command('JSON.ARRLEN', 'non_existing_doc', '..a'), None)

    # Test missing path (defaults to root)
    r.assertOk(r.execute_command('JSON.SET', 'doc1', '$', '[0, 1, 2, 3, 4]'))
    res = r.execute_command('JSON.ARRLEN', 'doc1')
    r.assertEqual(res, 5)

def testArrPopCommand(env):
    """
    Test REJSON.ARRPOP command
    """
    r = env

    r.assertOk(r.execute_command('JSON.SET', 'doc1', '$', '{"a":["foo"], "nested1": {"a": ["hello", null, "world"]}, "nested2": {"a": 31}}'))
    # Test multi
    res = r.execute_command('JSON.ARRPOP', 'doc1', '$..a', '1')
    r.assertEqual(res, ['"foo"', 'null', None])
    res = r.execute_command('JSON.GET', 'doc1', '$')
    r.assertEqual(json.loads(res), [{"a": [], "nested1": {"a": ["hello", "world"]}, "nested2": {"a": 31}}])

    res = r.execute_command('JSON.ARRPOP', 'doc1', '$..a', '-1')
    r.assertEqual(res, [None, '"world"', None])
    res = r.execute_command('JSON.GET', 'doc1', '$')
    r.assertEqual(json.loads(res), [{"a": [], "nested1": {"a": ["hello"]}, "nested2": {"a": 31}}])
    # Test single
    res = r.execute_command('JSON.ARRPOP', 'doc1', '$.nested1.a', -2)
    r.assertEqual(res, ['"hello"'])
    res = r.execute_command('JSON.GET', 'doc1', '$')
    r.assertEqual(json.loads(res), [{"a": [], "nested1": {"a": []}, "nested2": {"a": 31}}])

    # Test missing key
    r.expect('JSON.ARRPOP', 'non_existing_doc', '$..a', '0').raiseError()

    # Test legacy
    r.assertOk(r.execute_command('JSON.SET', 'doc1', '$', '{"a":["foo"], "nested1": {"a": ["hello", null, "world"]}, "nested2": {"a": 31}}'))
    # Test multi (all paths are updated, but return result of last path)
    res = r.execute_command('JSON.ARRPOP', 'doc1', '..a', '1')
    r.assertEqual(res, 'null')
    res = r.execute_command('JSON.GET', 'doc1', '$')
    r.assertEqual(json.loads(res), [{"a": [], "nested1": {"a": ["hello", "world"]}, "nested2": {"a": 31}}])
    # Test single
    res = r.execute_command('JSON.ARRPOP', 'doc1', '.nested1.a', -2)
    r.assertEqual(res, '"hello"')
    res = r.execute_command('JSON.GET', 'doc1', '$')
    r.assertEqual(json.loads(res), [{"a": [], "nested1": {"a": ["world"]}, "nested2": {"a": 31}}])

    # Test missing key
    r.expect('JSON.ARRPOP', 'non_existing_doc', '..a').raiseError()

    # Test default path/index
    r.assertOk(r.execute_command('JSON.SET', 'doc1', '$', '[0, 1, 2]'))
    res = r.execute_command('JSON.ARRPOP', 'doc1')
    r.assertEqual(res, '2')
    res = r.execute_command('JSON.ARRPOP', 'doc1', '$')
    r.assertEqual(res, ['1'])
    res = r.execute_command('JSON.ARRPOP', 'doc1', '.')
    r.assertEqual(res, '0')



def testArrTrimCommand(env):
    """
    Test REJSON.ARRTRIM command
    """
    r = env

    r.assertOk(r.execute_command('JSON.SET', 'doc1', '$', '{"a":["foo"], "nested1": {"a": ["hello", null, "world"]}, "nested2": {"a": 31}}'))
    # Test multi
    res = r.execute_command('JSON.ARRTRIM', 'doc1', '$..a', '1', -1)
    r.assertEqual(res, [0, 2, None])
    res = r.execute_command('JSON.GET', 'doc1', '$')
    r.assertEqual(json.loads(res), [{"a": [], "nested1": {"a": [None, "world"]}, "nested2": {"a": 31}}])

    res = r.execute_command('JSON.ARRTRIM', 'doc1', '$..a', '1', '1')
    r.assertEqual(res, [0, 1, None])
    res = r.execute_command('JSON.GET', 'doc1', '$')
    r.assertEqual(json.loads(res), [{"a": [], "nested1": {"a": ["world"]}, "nested2": {"a": 31}}])
    # Test single
    res = r.execute_command('JSON.ARRTRIM', 'doc1', '$.nested1.a', 1, 0)
    r.assertEqual(res, [0])
    res = r.execute_command('JSON.GET', 'doc1', '$')
    r.assertEqual(json.loads(res), [{"a": [], "nested1": {"a": []}, "nested2": {"a": 31}}])

    # Test missing key
    r.expect('JSON.ARRTRIM', 'non_existing_doc', '$..a', '0').raiseError()

    # Test legacy
    r.assertOk(r.execute_command('JSON.SET', 'doc1', '$', '{"a":["foo"], "nested1": {"a": ["hello", null, "world"]}, "nested2": {"a": 31}}'))
    # Test multi (all paths are updated, but return result of last path)
    res = r.execute_command('JSON.ARRTRIM', 'doc1', '..a', '1', '-1')
    r.assertEqual(res, 2)
    res = r.execute_command('JSON.GET', 'doc1', '$')
    r.assertEqual(json.loads(res), [{"a": [], "nested1": {"a": [None, "world"]}, "nested2": {"a": 31}}])
    # Test single
    res = r.execute_command('JSON.ARRTRIM', 'doc1', '.nested1.a', '1', '1')
    r.assertEqual(res, 1)
    res = r.execute_command('JSON.GET', 'doc1', '$')
    r.assertEqual(json.loads(res), [{"a": [], "nested1": {"a": ["world"]}, "nested2": {"a": 31}}])

    # Test missing key
    r.expect('JSON.ARRTRIM', 'non_existing_doc', '..a').raiseError()

def testObjKeysCommand(env):
    """Test JSON.OBJKEYS command"""
    r = env

    r.assertOk(r.execute_command('JSON.SET', 'doc1', '$', '{"nested1": {"a": {"foo": 10, "bar": 20}}, "a":["foo"], "nested2": {"a": {"baz":50}}}'))
    # Test multi
    res = r.execute_command('JSON.OBJKEYS', 'doc1', '$..a')
    r.assertEqual(res, [["foo", "bar"], None, ["baz"]])
    # Test single
    res = r.execute_command('JSON.OBJKEYS', 'doc1', '$.nested1.a')
    r.assertEqual(res, [["foo", "bar"]])

    # Test legacy
    res = r.execute_command('JSON.OBJKEYS', 'doc1', '.*.a')
    r.assertEqual(res, ["foo", "bar"])
    # Test single
    res = r.execute_command('JSON.OBJKEYS', 'doc1', '.nested2.a')
    r.assertEqual(res, ["baz"])

    # Test missing key
    res = r.execute_command('JSON.OBJKEYS', 'non_existing_doc', '..a')
    r.assertEqual(res, None)

    # Test missing key
    r.assertEqual(r.execute_command('JSON.OBJKEYS', 'doc1', '$.nowhere'), [])

    # Test default path
    res = r.execute_command('JSON.OBJKEYS', 'doc1')
    r.assertEqual(res, ["nested1", "a", "nested2"])


def testObjLenCommand(env):
    """Test JSON.OBJLEN command"""
    r = env

    r.assertOk(r.execute_command('JSON.SET', 'doc1', '$', '{"nested1": {"a": {"foo": 10, "bar": 20}}, "a":["foo"], "nested2": {"a": {"baz":50}}}'))
    # Test multi
    res = r.execute_command('JSON.OBJLEN', 'doc1', '$..a')
    r.assertEqual(res, [2, None, 1])
    # Test single
    res = r.execute_command('JSON.OBJLEN', 'doc1', '$.nested1.a')
    r.assertEqual(res, [2])

    # Test missing key
    r.expect('JSON.OBJLEN', 'non_existing_doc', '$..a').raiseError().contains("does not exist")

    # Test missing path
    r.assertEqual(r.execute_command('JSON.OBJLEN', 'doc1', '$.nowhere'), [])


    # Test legacy
    res = r.execute_command('JSON.OBJLEN', 'doc1', '.*.a')
    r.assertEqual(res, 2)
    # Test single
    res = r.execute_command('JSON.OBJLEN', 'doc1', '.nested2.a')
    r.assertEqual(res, 1)

    # Test missing key
    res = r.execute_command('JSON.OBJLEN', 'non_existing_doc', '..a')
    r.assertEqual(res, None)

    # Test missing path
    res = r.execute_command('JSON.OBJLEN', 'doc1', '.nowhere')
    r.assertEqual(res, None)

    # Test default path
    res = r.execute_command('JSON.OBJLEN', 'doc1')
    r.assertEqual(res, 3)


def load_types_data(nested_key_name):
    types_data = {
        'object':   {},
        'array':    [],
        'string':   'str',
        'integer':  42,
        'number':   1.2,
        'boolean':  False,
        'null':     None,

    }
    jdata = {}
    types = []
    for i, (k, v) in zip(range(1, len(types_data) + 1), iter(types_data.items())):
        jdata["nested" + str(i)] = {nested_key_name: v}
        types.append(k)

    return jdata, types


def testTypeCommand(env):
    """Test JSON.TYPE command"""

    jdata, jtypes = load_types_data('a')
    r = env

    r.assertOk(r.execute_command('JSON.SET', 'doc1', '$', json.dumps(jdata)))
    # Test multi
    res = r.execute_command('JSON.TYPE', 'doc1', '$..a')
    r.assertEqual(res, jtypes)
    # Test single
    res = r.execute_command('JSON.TYPE', 'doc1', '$.nested2.a')
    r.assertEqual(res, [jtypes[1]])

    # Test legacy
    res = r.execute_command('JSON.TYPE', 'doc1', '..a')
    r.assertEqual(res, jtypes[0])
    # Test missing path (defaults to root)
    res = r.execute_command('JSON.TYPE', 'doc1')
    r.assertEqual(res, 'object')

    # Test missing key
    res = r.execute_command('JSON.TYPE', 'non_existing_doc', '..a')
    r.assertEqual(res, None)

def testClearCommand(env):
    """Test JSON.CLEAR command"""
    r = env

    r.assertOk(r.execute_command('JSON.SET', 'doc1', '$', '{"nested1": {"a": {"foo": 10, "bar": 20}}, "a":["foo"], "nested2": {"a": "claro"}, "nested3": {"a": {"baz":50}}}'))
    # Test multi
    res = r.execute_command('JSON.CLEAR', 'doc1', '$..a')
    r.assertEqual(res, 4)
    res = r.execute_command('JSON.GET', 'doc1', '$')
    r.assertEqual(json.loads(res), [{"nested1": {"a": {}}, "a": [], "nested2": {"a": ""}, "nested3": {"a": {}}}])
    # Not clearing already cleared values
    res = r.execute_command('JSON.CLEAR', 'doc1', '$..a')
    r.assertEqual(res, 0)

    # Test single
    r.assertOk(r.execute_command('JSON.SET', 'doc1', '$', '{"nested1": {"a": {"foo": 10, "bar": 20}}, "a":["foo"], "nested2": {"a": "claro"}, "nested3": {"a": {"baz":50}}}'))
    res = r.execute_command('JSON.CLEAR', 'doc1', '$.nested1.a')
    r.assertEqual(res, 1)
    res = r.execute_command('JSON.GET', 'doc1', '$')
    r.assertEqual(json.loads(res), [{"nested1": {"a": {}}, "a": ["foo"], "nested2": {"a": "claro"}, "nested3": {"a": {"baz": 50}}}])
    # Not clearing already cleared values
    res = r.execute_command('JSON.CLEAR', 'doc1', '$.nested1.a')
    r.assertEqual(res, 0)

    # Test missing path (defaults to root)
    res = r.execute_command('JSON.CLEAR', 'doc1')
    r.assertEqual(res, 1)
    res = r.execute_command('JSON.GET', 'doc1', '$')
    r.assertEqual(json.loads(res), [{}])

    # Test missing key
    r.expect('JSON.CLEAR', 'non_existing_doc', '$..a').raiseError()


def testToggleCommand(env):
    """
    Test REJSON.TOGGLE command
    """
    r = env

    r.assertOk(r.execute_command('JSON.SET', 'doc1', '$', '{"a":["foo"], "nested1": {"a": false}, "nested2": {"a": 31}, "nested3": {"a": true}}'))
    # Test multi
    res = r.execute_command('JSON.TOGGLE', 'doc1', '$..a')
    r.assertEqual(res, [None, 1, None, 0])
    res = r.execute_command('JSON.GET', 'doc1', '$')
    r.assertEqual(json.loads(res), [{"a": ["foo"], "nested1": {"a": True}, "nested2": {"a": 31}, "nested3": {"a": False}}])

    # Test single
    res = r.execute_command('JSON.TOGGLE', 'doc1', '$.nested1.a')
    r.assertEqual(res, [0])
    res = r.execute_command('JSON.GET', 'doc1', '$')
    r.assertEqual(json.loads(res), [{"a": ["foo"], "nested1": {"a": False}, "nested2": {"a": 31}, "nested3": {"a": False}}])

    # Test missing key
    r.expect('JSON.TOGGLE', 'non_existing_doc', '$..a').raiseError()

# TODO adapt test to run on Mac
# @no_san
# def testMemoryUsage(env):
#     """
#     Test MEMORY USAGE key
#     """
#     if env.moduleArgs is not None and ['JSON_BACKEND SERDE_JSON'] in env.moduleArgs:
#         env.skip()

#     env

#     r = env
#     jdata, jtypes = load_types_data('a')    
#     r.assertOk(r.execute_command('JSON.SET', 'doc1', '$', json.dumps(jdata)))
#     res = r.execute_command('MEMORY', 'USAGE', 'doc1')
#     r.assertEqual(res, 211)

#     jdata, jtypes = load_types_data('verylongfieldname')
#     r.assertOk(r.execute_command('JSON.SET', 'doc2', '$', json.dumps(jdata)))
#     res = r.execute_command('MEMORY', 'USAGE', 'doc2')
#     r.assertEqual(res, 323)

@no_san
def testDebugCommand(env):
    """
<<<<<<< HEAD
        Test REJSON.DEBUG MEMORY command
            """
    env.skip() # test is currently irrelevant as the number are not correct, todo: re-enable once fixing the json.debug memory command
=======
    Test REJSON.DEBUG MEMORY command
    """
    if env.moduleArgs is not None and ['JSON_BACKEND SERDE_JSON'] in env.moduleArgs:
        env.skip()

>>>>>>> f08d0863
    r = env
    jdata, jtypes = load_types_data('a')

    r.assertOk(r.execute_command('JSON.SET', 'doc1', '$', json.dumps(jdata)))

    # Test multi
    # json.get a $..a ==> "[{},[],\"str\",42,1.2,false,null]"
    res = r.execute_command('JSON.DEBUG', 'MEMORY', 'doc1', '$..a')
    r.assertEqual(res, [8, 8, 11, 8, 8, 8, 8])

    # Test single
    res = r.execute_command('JSON.DEBUG', 'MEMORY', 'doc1', '$.nested2.a')
    r.assertEqual(res, [8])

    # Test legacy
    res = r.execute_command('JSON.DEBUG', 'MEMORY', 'doc1', '..a')
    r.assertEqual(res, 8)
    # Test missing path (defaults to root)
    res = r.execute_command('JSON.DEBUG', 'MEMORY', 'doc1')
    r.assertEqual(res, 179)

    # Test missing subcommand
    r.expect('JSON.DEBUG', 'non_existing_doc', '$..a').raiseError()

def testRespCommand(env):
    """Test REJSON.RESP command"""
    r = env
    data = {
        'L1': {
            'a': {
                'A1_B1': 10,
                'A1_B2': False,
                'A1_B3': {
                    'A1_B3_C1': None,
                    'A1_B3_C2': [ 'A1_B3_C2_D1_1', 'A1_B3_C2_D1_2', -19.5, 'A1_B3_C2_D1_4', 'A1_B3_C2_D1_5', {
                        'A1_B3_C2_D1_6_E1': True
                        }
                    ],
                    'A1_B3_C3': [1]
                },
                'A1_B4': {
                    'A1_B4_C1': "foo",
                }
            },
        },
        'L2': {
            'a': {
                'A2_B1': 20,
                'A2_B2': False,
                'A2_B3': {
                    'A2_B3_C1': None,
                    'A2_B3_C2': [ 'A2_B3_C2_D1_1', 'A2_B3_C2_D1_2', -37.5, 'A2_B3_C2_D1_4', 'A2_B3_C2_D1_5', {
                        'A2_B3_C2_D1_6_E1': False
                        }
                    ],
                    'A2_B3_C3': [2]
                },
                'A2_B4': {
                    'A2_B4_C1': "bar",
                }
            },
        },
    }
    r.assertOk(r.execute_command('JSON.SET', 'doc1', '$', json.dumps(data)))
    # Test multi
    res = r.execute_command('JSON.RESP', 'doc1', '$..a')
    r.assertEqual(res, [['{', 'A1_B1', 10, 'A1_B2', 'false', 'A1_B3', ['{', 'A1_B3_C1', None, 'A1_B3_C2', ['[', 'A1_B3_C2_D1_1', 'A1_B3_C2_D1_2', '-19.5', 'A1_B3_C2_D1_4', 'A1_B3_C2_D1_5', ['{', 'A1_B3_C2_D1_6_E1', 'true']], 'A1_B3_C3', ['[', 1]], 'A1_B4', ['{', 'A1_B4_C1', 'foo']], ['{', 'A2_B1', 20, 'A2_B2', 'false', 'A2_B3', ['{', 'A2_B3_C1', None, 'A2_B3_C2', ['[', 'A2_B3_C2_D1_1', 'A2_B3_C2_D1_2', '-37.5', 'A2_B3_C2_D1_4', 'A2_B3_C2_D1_5', ['{', 'A2_B3_C2_D1_6_E1', 'false']], 'A2_B3_C3', ['[', 2]], 'A2_B4', ['{', 'A2_B4_C1', 'bar']]])

    # Test single
    resSingle = r.execute_command('JSON.RESP', 'doc1', '$.L1.a')
    r.assertEqual(resSingle, [['{', 'A1_B1', 10, 'A1_B2', 'false', 'A1_B3', ['{', 'A1_B3_C1', None, 'A1_B3_C2', ['[', 'A1_B3_C2_D1_1', 'A1_B3_C2_D1_2', '-19.5', 'A1_B3_C2_D1_4', 'A1_B3_C2_D1_5', ['{', 'A1_B3_C2_D1_6_E1', 'true']], 'A1_B3_C3', ['[', 1]], 'A1_B4', ['{', 'A1_B4_C1', 'foo']]])

    # Test missing path
    r.assertEqual(r.execute_command('JSON.RESP', 'doc1', '$.nowhere'), [])

    # Test missing key
    res = r.execute_command('JSON.RESP', 'non_existing_doc', '$..a')
    r.assertEqual(res, None)

    # Test legacy
    res = r.execute_command('JSON.RESP', 'doc1', '.L1.a')
    r.assertEqual([res], resSingle)

    # Test default path
    r.assertOk(r.execute_command('JSON.SET', 'doc1', '$', '[[1],[2]]'))
    res = r.execute_command('JSON.RESP', 'doc1')
    r.assertEqual(res, ['[', ['[', 1], ['[', 2]])

def testArrIndexCommand(env):
    """Test JSON.ARRINDEX command"""
    r = env
    # Test index of int scalar in multi values using filter expression
    r.assertOk(r.execute_command('JSON.SET',
                                 'store',
                                 '$',
                                 '{"store":{"book":[{"category":"reference","author":"Nigel Rees","title":"Sayings of the Century","price":8.95,"size":[10,20,30,40]},{"category":"fiction","author":"Evelyn Waugh","title":"Sword of Honour","price":12.99,"size":[50,60,70,80]},{"category":"fiction","author":"Herman Melville","title":"Moby Dick","isbn":"0-553-21311-3","price":8.99,"size":[5,10,20,30]},{"category":"fiction","author":"J. R. R. Tolkien","title":"The Lord of the Rings","isbn":"0-395-19395-8","price":22.99,"size":[5,6,7,8]}],"bicycle":{"color":"red","price":19.95}}}'))

    res = r.execute_command('JSON.GET',
                            'store',
                            '$.store.book[?(@.price<10)].size')
    r.assertEqual(res, '[[10,20,30,40],[5,10,20,30]]')
    res = r.execute_command('JSON.ARRINDEX',
                            'store',
                            '$.store.book[?(@.price<10)].size',
                            '20')
    r.assertEqual(res, [1, 2])

    # Test index of int scalar in multi values
    r.assertOk(r.execute_command('JSON.SET', 'test_num',
                                 '.',
                                 '[{"arr":[0,1,3.0,3,2,1,0,3]},{"nested1_found":{"arr":[5,4,3,2,1,0,1,2,3.0,2,4,5]}},{"nested2_not_found":{"arr":[2,4,6]}},{"nested3_scalar":{"arr":"3"}},[{"nested41_not_arr":{"arr_renamed":[1,2,3]}},{"nested42_empty_arr":{"arr":[]}}]]'))

    res = r.execute_command('JSON.GET', 'test_num', '$..arr')
    r.assertEqual(res, '[[0,1,3.0,3,2,1,0,3],[5,4,3,2,1,0,1,2,3.0,2,4,5],[2,4,6],"3",[]]')

    res = r.execute_command('JSON.ARRINDEX', 'test_num', '$..arr', 3)
    r.assertEqual(res, [3, 2, -1, None, -1])

    # Test index of double scalar in multi values
    res = r.execute_command('JSON.ARRINDEX', 'test_num', '$..arr', 3.0)
    r.assertEqual(res, [2, 8, -1, None, -1])

    # Test index of string scalar in multi values
    r.assertOk(r.execute_command('JSON.SET', 'test_string',
                                 '.',
                                 '[{"arr":["bazzz","bar",2,"baz",2,"ba","baz",3]},{"nested1_found":{"arr":[null,"baz2","buzz",2,1,0,1,"2","baz",2,4,5]}},{"nested2_not_found":{"arr":["baz2",4,6]}},{"nested3_scalar":{"arr":"3"}},[{"nested41_arr":{"arr_renamed":[1,"baz",3]}},{"nested42_empty_arr":{"arr":[]}}]]'))
    res = r.execute_command('JSON.GET', 'test_string', '$..arr')
    r.assertEqual(res, '[["bazzz","bar",2,"baz",2,"ba","baz",3],[null,"baz2","buzz",2,1,0,1,"2","baz",2,4,5],["baz2",4,6],"3",[]]')

    res = r.execute_command('JSON.ARRINDEX', 'test_string', '$..arr', '"baz"')
    r.assertEqual(res, [3, 8, -1, None, -1])

    res = r.execute_command('JSON.ARRINDEX', 'test_string', '$..arr', '"baz"', 2)
    r.assertEqual(res, [3, 8, -1, None, -1])
    res = r.execute_command('JSON.ARRINDEX', 'test_string', '$..arr', '"baz"', 4)
    r.assertEqual(res, [6, 8, -1, None, -1])
    res = r.execute_command('JSON.ARRINDEX', 'test_string', '$..arr', '"baz"', -5)
    r.assertEqual(res, [3, 8, -1, None, -1])
    res = r.execute_command('JSON.ARRINDEX', 'test_string', '$..arr', '"baz"', 4, 7)
    r.assertEqual(res, [6, -1, -1, None, -1])
    res = r.execute_command('JSON.ARRINDEX', 'test_string', '$..arr', '"baz"', 4, -1)
    r.assertEqual(res, [6, 8, -1, None, -1])
    res = r.execute_command('JSON.ARRINDEX', 'test_string', '$..arr', '"baz"', 4, 0)
    r.assertEqual(res, [6, 8, -1, None, -1])
    res = r.execute_command('JSON.ARRINDEX', 'test_string', '$..arr', '5', 7, -1)
    r.assertEqual(res, [-1, -1, -1, None, -1])
    res = r.execute_command('JSON.ARRINDEX', 'test_string', '$..arr', '5', 7, 0)
    r.assertEqual(res, [-1, 11, -1, None, -1])

    # Test index of null scalar in multi values
    r.assertOk(r.execute_command('JSON.SET', 'test_null',
                                 '.',
                                 '[{"arr":["bazzz","null",2,null,2,"ba","baz",3]},{"nested1_found":{"arr":["zaz","baz2","buzz",2,1,0,1,"2",null,2,4,5]}},{"nested2_not_found":{"arr":["null",4,6]}},{"nested3_scalar":{"arr":null}},[{"nested41_arr":{"arr_renamed":[1,null,3]}},{"nested42_empty_arr":{"arr":[]}}]]'))
    res = r.execute_command('JSON.GET', 'test_null', '$..arr')
    r.assertEqual(res, '[["bazzz","null",2,null,2,"ba","baz",3],["zaz","baz2","buzz",2,1,0,1,"2",null,2,4,5],["null",4,6],null,[]]')

    res = r.execute_command('JSON.ARRINDEX', 'test_null', '$..arr', 'null')
    r.assertEqual(res, [3, 8, -1, None, -1])

    # Fail with none-scalar value
    r.expect('JSON.ARRINDEX', 'test_null', '$..nested42_empty_arr.arr', '{"arr":[]}').raiseError()

    # Do not fail with none-scalar value in legacy mode
    res = r.execute_command('JSON.ARRINDEX', 'test_null', '.[4][1].nested42_empty_arr.arr', '{"arr":[]}')
    r.assertEqual(res, -1)

    # Test legacy (path begins with dot)
    # Test index of int scalar in single value
    r.assertEqual(r.execute_command('JSON.ARRINDEX', 'test_num', '.[0].arr', 3), 3)
    r.assertEqual(r.execute_command('JSON.ARRINDEX', 'test_num', '.[0].arr', 9), -1)
    r.expect('JSON.ARRINDEX', 'test_num', '.[0].arr_not', 3).raiseError()
    # Test index of string scalar in single value
    r.assertEqual(r.execute_command('JSON.ARRINDEX', 'test_string', '.[0].arr', '"baz"'), 3)
    r.assertEqual(r.execute_command('JSON.ARRINDEX', 'test_string', '.[0].arr', '"faz"'), -1)
    # Test index of null scalar in single value
    r.assertEqual(r.execute_command('JSON.ARRINDEX', 'test_null', '.[0].arr', 'null'), 3)
    r.assertEqual(r.execute_command('JSON.ARRINDEX', 'test_null', '..nested2_not_found.arr', 'null'), -1)

def testErrorMessage(env):

    r = env
    types_data = {
        'object':   {},
        'array':    [],
        'string':   'str',
        'integer':  42,
        'number':   1.2,
        'boolean':  False,
        'null': None
    }
    r.assertOk(r.execute_command('JSON.SET', 'doc1', '$', json.dumps(types_data)))
    res = r.execute_command('JSON.GET', 'doc1', '$')
    r.assertEqual([types_data], json.loads(res))

    r.assertEqual(r.execute_command('HSET', 'hash_key', 'a', '1', 'b', '2'), 2)

    # Notice: redis client is parsing error responses and trimming prefixes such as 'ERR'

    # ARRAPPEND
    r.assertEqual(r.execute_command('JSON.ARRAPPEND', 'doc1', '$.string', '"abc"'), [None])
    r.assertEqual(r.execute_command('JSON.ARRAPPEND', 'doc1', '$.nowhere', '"abc"'), [])
    r.expect('JSON.ARRAPPEND', 'doc_none', '$.string', '"abc"').raiseError().contains("doesn't exist")
    r.expect('JSON.ARRAPPEND', 'hash_key', '$.string', '"abc"').raiseError().contains("wrong Redis type")

    r.expect('JSON.ARRAPPEND', 'doc1', '.string', '"abc"').raiseError().contains("not an array")
    r.expect('JSON.ARRAPPEND', 'doc1', '.nowhere', '"abc"').raiseError().contains("does not exist")
    r.expect('JSON.ARRAPPEND', 'doc_none', '.string', '"abc"').raiseError().contains("doesn't exist")
    """ Legacy 1.0.8
    json.set doc1 .  '{"a":[0, 1, 2, 3, 4, 5], "b":{"x":100}}'
    OK
    json.arrappend doc1 .b '1'
    (error) ERR wrong type of path value - expected array but found object
    json.arrappend doc1 .bzzz '1'
    (error) ERR key 'bzzz' does not exist at level 0 in path
    json.arrappend doc1zzz .b '1'
    (error) WRONGTYPE Operation against a key holding the wrong kind of value
    """

    # ARRPOP
    r.assertEqual(r.execute_command('JSON.ARRPOP', 'doc1', '$.string', '"abc"'), [None])
    r.assertEqual(r.execute_command('JSON.ARRPOP', 'doc1', '$.nowhere', '"abc"'), [])
    r.expect('JSON.ARRPOP', 'doc_none', '$..string', '"abc"').raiseError().contains("doesn't exist")
    r.expect('JSON.ARRPOP', 'hash_key', '$..string', '"abc"').raiseError().contains("wrong Redis type")

    r.expect('JSON.ARRPOP', 'doc1', '.string', '"abc"').raiseError().contains("not an array")
    r.expect('JSON.ARRPOP', 'doc1', '.nowhere', '"abc"').raiseError().contains("does not exist")
    r.expect('JSON.ARRPOP', 'doc_none', '.string', '"abc"').raiseError().contains("doesn't exist")
    """ Legacy 1.0.8:
    json.set doc1 .  '{"a":[0, 1, 2, 3, 4, 5], "b":{"x":100}}'
    OK
    json.arrpop doc1 .b 1
    (error) ERR wrong type of path value - expected array but found object
    json.arrpop doc1 .bzzz 1
    (error) ERR key 'bzzz' does not exist at level 0 in path
    json.arrpop doc1zzz .b 1
    (error) WRONGTYPE Operation against a key holding the wrong kind of value    
    """

    # ARRINDEX
    r.assertEqual(r.execute_command('JSON.ARRINDEX', 'doc1', '$.number', '"abc"'), [None])
    r.assertEqual(r.execute_command('JSON.ARRINDEX', 'doc1', '$.nowhere', '"abc"'), [])
    r.expect('JSON.ARRINDEX', 'doc_none', '$.number', '"abc"').raiseError().contains("does not exist")
    r.expect('JSON.ARRINDEX', 'hash_key', '$.number', '"abc"').raiseError().contains("wrong Redis type")

    r.expect('JSON.ARRINDEX', 'doc1', '.number', '"abc"').raiseError().contains("expected array")
    r.expect('JSON.ARRINDEX', 'doc1', '.nowhere', '"abc"').raiseError().contains("does not exist")
    r.expect('JSON.ARRINDEX', 'doc_none', '.number', '"abc"').raiseError().contains("does not exist")
    """ Legacy 1.0.8
    json.set doc1 .  '{"a":[0, 1, 2, 3, 4, 5], "b":{"x":100}}'
    OK
    json.arrindex doc1 .b '1'
    (error) ERR wrong type of path value - expected array but found object
    json.arrindex doc1 .bzzz '1'
    (error) ERR key 'bzzz' does not exist at level 0 in path
    json.arrindex doc1zzz .b '1'
    (error) WRONGTYPE Operation against a key holding the wrong kind of value
    """

    # ARRINSERT
    r.assertEqual(r.execute_command('JSON.ARRINSERT', 'doc1', '$.string', 0, '"abc"'), [None])
    r.assertEqual(r.execute_command('JSON.ARRINSERT', 'doc1', '$.nowhere', 0, '"abc"'), [])
    r.expect('JSON.ARRINSERT', 'doc_none', '$.string', 0, '"abc"').raiseError().contains("doesn't exist")
    r.expect('JSON.ARRINSERT', 'hash_key', '$.string', 0, '"abc"').raiseError().contains("wrong Redis type")

    r.expect('JSON.ARRINSERT', 'doc1', '.string', 0, '"abc"').raiseError().contains("not an array")
    r.expect('JSON.ARRINSERT', 'doc1', '.nowhere', 0, '"abc"').raiseError().contains("does not exist")
    r.expect('JSON.ARRINSERT', 'doc_none', '.string', 0, '"abc"').raiseError().contains("doesn't exist")
    """ Legacy 1.0.8:
    json.set doc1 .  '{"a":[0, 1, 2, 3, 4, 5], "b":{"x":100}}'
    OK
    json.arrinsert doc1 .b 0 '1'
    (error) ERR wrong type of path value - expected array but found object
    json.arrinsert doc1 .bzzz 0 '1'
    (error) ERR key 'bzzz' does not exist at level 0 in path
    json.arrinsert doc1zzz .b 0 '1'
    (error) WRONGTYPE Operation against a key holding the wrong kind of value
    """

    # ARRLEN
    r.assertEqual(r.execute_command('JSON.ARRLEN', 'doc1', '$.string', '"abc"'), [None])
    r.assertEqual(r.execute_command('JSON.ARRLEN', 'doc1', '$.nowhere', '"abc"'), [])
    r.expect('JSON.ARRLEN', 'doc_none', '$.string', '"abc"').raiseError().contains("doesn't exist")
    r.expect('JSON.ARRLEN', 'hash_key', '$.string', '"abc"').raiseError().contains("wrong Redis type")

    r.expect('JSON.ARRLEN', 'doc1', '.string', '"abc"').raiseError().contains("not an array")
    r.expect('JSON.ARRLEN', 'doc1', '.nowhere', '"abc"').raiseError().contains("does not exist")
    r.assertEqual(r.execute_command('JSON.ARRLEN', 'doc_none', '.string', '"abc"'), None)
    """ Legacy 1.0.8:
    json.set doc1 .  '{"a":[0, 1, 2, 3, 4, 5], "b":{"x":100}}'
    OK
    json.arrlen doc1 .b
    (error) ERR wrong type of path value - expected array but found object
    json.arrlen doc1 .zzz
    (error) ERR key 'zzz' does not exist at level 0 in path
    json.arrlen doc1zz .zzz
    (nil)
    """

# ARRTRIM
    r.assertEqual(r.execute_command('JSON.ARRTRIM', 'doc1', '$.string', 0, 1), [None])
    r.assertEqual(r.execute_command('JSON.ARRTRIM', 'doc1', '$.nowhere', 0, 1), [])
    r.expect('JSON.ARRTRIM', 'doc_none', '$.string', 0, 1).raiseError().contains("doesn't exist")
    r.expect('JSON.ARRTRIM', 'hash_key', '$.string', 0, 1).raiseError().contains("wrong Redis type")

    r.expect('JSON.ARRTRIM', 'doc1', '.string', 0, 1).raiseError().contains("not an array")
    r.expect('JSON.ARRTRIM', 'doc1', '.nowhere', 0, 1).raiseError().contains("not an array")
    r.expect('JSON.ARRTRIM', 'doc_none', '.string', 0, 1).raiseError().contains("doesn't exist")
    """ Legacy 1.0.8:
    json.set doc1 .  '{"a":[0, 1, 2, 3, 4, 5], "b":{"x":100}}'
    OK
    json.arrtrim doc1 .b 0 3
    (error) ERR wrong type of path value - expected array but found object
    json.arrtrim doc1 .bzzz 0 3
    (error) ERR key 'bzzz' does not exist at level 0 in path
    json.arrtrim doc1zzz .b 0 3
    (error) WRONGTYPE Operation against a key holding the wrong kind of value
    """

    # OBJKEYS
    r.assertEqual(r.execute_command('JSON.OBJKEYS', 'doc1', '$.string'), [None])
    r.assertEqual(r.execute_command('JSON.OBJKEYS', 'doc1', '$.nowhere'), [])
    r.expect('JSON.OBJKEYS', 'doc_none', '$.string').raiseError().contains("doesn't exist")
    r.expect('JSON.OBJKEYS', 'hash_key', '$.string').raiseError().contains("wrong Redis type")

    r.expect('JSON.OBJKEYS', 'doc1', '.string').raiseError().contains("not an object")
    r.assertEqual(r.execute_command('JSON.OBJKEYS', 'doc1', '.nowhere'), None)
    r.assertEqual(r.execute_command('JSON.OBJKEYS', 'doc_none', '.string'), None)
    """ Legacy 1.0.8:
    json.set doc1 .  '{"a":[0, 1, 2, 3, 4, 5], "b":{"x":100}}'
    OK
    json.objkeys doc1 .a
    (error) ERR wrong type of path value - expected object but found array
    json.objkeys doc1 .azzz
    (nil)
    json.objkeys doc1zzz .a
    (nil)
    """

    # OBJLEN
    r.assertEqual(r.execute_command('JSON.OBJLEN', 'doc1', '$.string'), [None])
    r.assertEqual(r.execute_command('JSON.OBJLEN', 'doc1', '$.nowhere'), [])
    r.expect('JSON.OBJLEN', 'doc_none', '$.string').raiseError().contains("does not exist")
    r.expect('JSON.OBJLEN', 'hash_key', '.string').raiseError().contains("wrong Redis type")

    r.expect('JSON.OBJLEN', 'doc1', '.boolean').raiseError().contains("expected object but found boolean")
    r.assertEqual(r.execute_command('JSON.OBJLEN', 'doc1', '.nowhere'), None)
    r.assertEqual(r.execute_command('JSON.OBJLEN', 'doc_none', '.string'), None)
    """ Legacy 1.0.8:
   json.set doc1 .  '{"a":[0, 1, 2, 3, 4, 5], "b":{"x":100}}'
   OK
   json.objkeys doc1 .a
   (error) ERR wrong type of path value - expected object but found array
   json.objkeys doc1 .azzz
   (nil)
   json.objkeys doc1zzz .a
   (nil)
   """

    # NUMINCRBY
    r.assertEqual(r.execute_command('JSON.NUMINCRBY', 'doc1', '$.string', 3), '[null]')
    r.assertEqual(r.execute_command('JSON.NUMINCRBY', 'doc1', '$.nowhere', 3), '[]')
    r.expect('JSON.NUMINCRBY', 'doc_none', '$.string', 3).raiseError().contains("doesn't exist")
    r.expect('JSON.NUMINCRBY', 'hash_key', '$.string', 3).raiseError().contains("wrong Redis type")

    r.expect('JSON.NUMINCRBY', 'doc1', '.string', 3).raiseError().contains("does not contains a number")
    r.expect('JSON.NUMINCRBY', 'doc1', '.nowhere', 3).raiseError().contains("does not contains a number")
    r.expect('JSON.NUMINCRBY', 'doc_none', '.string', 3).raiseError().contains("doesn't exist")
    """ Legacy 1.0.8:
     json.set doc1 .  '{"a":[0, 1, 2, 3, 4, 5], "b":{"x":100}}'
    OK
    json.numincrby doc1 .b 1
    (error) ERR wrong type of path value - expected a number but found object
    json.numincrby doc1 .bzzz 1
    (error) ERR key 'bzzz' does not exist at level 0 in path
    json.numincrby doc1zzz .b 1
    (error) ERR could not perform this operation on a key that doesn't exist
    """


    # NUMMULTBY
    r.assertEqual(r.execute_command('JSON.NUMMULTBY', 'doc1', '$.string', 3), '[null]')
    r.assertEqual(r.execute_command('JSON.NUMMULTBY', 'doc1', '$.nowhere', 3), '[]')
    r.expect('JSON.NUMMULTBY', 'doc_none', '$.string', 3).raiseError().contains("doesn't exist")
    r.expect('JSON.NUMMULTBY', 'hash_key', '$.string', 3).raiseError().contains("wrong Redis type")

    r.expect('JSON.NUMMULTBY', 'doc1', '.string', 3).raiseError().contains("does not contains a number")
    r.expect('JSON.NUMMULTBY', 'doc1', '.nowhere', 3).raiseError().contains("does not contains a number")
    r.expect('JSON.NUMMULTBY', 'doc_none', '.string', 3).raiseError().contains("doesn't exist")
    """ Legacy 1.0.8:
     json.set doc1 .  '{"a":[0, 1, 2, 3, 4, 5], "b":{"x":100}}'
    OK
    json.nummultby doc1 .b 1
    (error) ERR wrong type of path value - expected a number but found object
    json.nummultby doc1 .bzzz 1
    (error) ERR key 'bzzz' does not exist at level 0 in path
    json.nummultby doc1zzz .b 1
    (error) ERR could not perform this operation on a key that doesn't exist
    """

    # STRAPPEND
    r.assertEqual(r.execute_command('JSON.STRAPPEND', 'doc1', '$.number', '"abc"'), [None])
    r.assertEqual(r.execute_command('JSON.STRAPPEND', 'doc1', '$.nowhere', '"abc"'), [])
    r.expect('JSON.STRAPPEND', 'doc_none', '$.number', '"abc"').raiseError().contains("doesn't exist")
    r.expect('JSON.STRAPPEND', 'hash_key', '$.number', '"abc"').raiseError().contains("wrong Redis type")

    r.expect('JSON.STRAPPEND', 'doc1', '.number', '"abc"').raiseError().contains("not a string")
    r.expect('JSON.STRAPPEND', 'doc1', '.nowhere', '"abc"').raiseError().contains("does not exist")
    r.expect('JSON.STRAPPEND', 'doc_none', '.number', '"abc"').raiseError().contains("doesn't exist")
    """ Legacy 1.0.8:
     json.set doc1 .  '{"a":[0, 1, 2, 3, 4, 5], "b":{"x":100}}'
    OK
    json.strappend doc1 .b '"abc"'
    (error) ERR wrong type of path value - expected string but found object
    json.strappend doc1 .bzzz '"abc"'
    (error) ERR key 'bzzz' does not exist at level 0 in path
    json.strappend doc1zzz .b '"abc"'
    (error) WRONGTYPE Operation against a key holding the wrong kind of value
    """


    # STRLEN
    r.assertEqual(r.execute_command('JSON.STRLEN', 'doc1', '$.object', '"abc"'), [None])
    r.assertEqual(r.execute_command('JSON.STRLEN', 'doc1', '$.nowhere', '"abc"'), [])
    r.expect('JSON.STRLEN', 'doc_none', '$.object', '"abc"').raiseError().contains("doesn't exist")
    r.expect('JSON.STRLEN', 'hash_key', '$.object', '"abc"').raiseError().contains("wrong Redis type")

    r.expect('JSON.STRLEN', 'doc1', '.object', '"abc"').raiseError().contains("expected string but found object")
    r.expect('JSON.STRLEN', 'doc1', '.nowhere', '"abc"').raiseError().contains("does not exist")
    r.assertEqual(r.execute_command('JSON.STRLEN', 'doc_none', '.object', '"abc"'), None)
    """ Legacy 1.0.8:
    json.set doc1 .  '{"a":[0, 1, 2, 3, 4, 5], "b":{"x":100}}'
    OK
    json.strlen doc1 .b 
    (error) ERR wrong type of path value - expected string but found object
    json.strlen doc1 .bzzz 
    (error) ERR key 'bzzz' does not exist at level 0 in path
    json.strlen doc1zzz .b 
    (nil)
    """

    # TOGGLE
    r.assertEqual(r.execute_command('JSON.TOGGLE', 'doc1', '$.object'), [None])
    r.assertEqual(r.execute_command('JSON.TOGGLE', 'doc1', '$.nowhere'), [])
    r.expect('JSON.TOGGLE', 'doc_none', '$.object').raiseError().contains("doesn't exist")
    r.expect('JSON.TOGGLE', 'hash_key', '$.object').raiseError().contains("wrong Redis type")

    r.expect('JSON.TOGGLE', 'doc1', '.object').raiseError().contains("not a bool")
    r.expect('JSON.TOGGLE', 'doc1', '.nowhere').raiseError().contains("not a bool")
    r.expect('JSON.TOGGLE', 'doc_none', '.object').raiseError().contains("doesn't exist")
    """ Legacy 1.0.8: not relevant (only since 2.0) """

    # CLEAR
    r.assertEqual(r.execute_command('JSON.CLEAR', 'doc1', '$.null'), 0)
    r.assertEqual(r.execute_command('JSON.CLEAR', 'doc1', '$.nowhere'), 0)
    r.expect('JSON.CLEAR', 'doc_none', '$.string').raiseError().contains("doesn't exist")
    r.expect('JSON.CLEAR', 'hash_key', '$.string').raiseError().contains("wrong Redis type")

    r.assertEqual(r.execute_command('JSON.CLEAR', 'doc1', '.null'), 0)
    r.assertEqual(r.execute_command('JSON.CLEAR', 'doc1', '.nowhere'), 0)
    r.expect('JSON.CLEAR', 'doc_none', '.string').raiseError().contains("doesn't exist")
    """ Legacy 1.0.8: not relevant (only since 2.0) """

    # Commands that operate on all json types

    # DEL
    r.assertEqual(r.execute_command('JSON.DEL', 'doc1', '$.nowhere'), 0)
    r.assertEqual(r.execute_command('JSON.DEL', 'doc_none', '$.object', '"abc"'), 0)
    r.expect('JSON.DEL', 'hash_key', '$.object', '"abc"').raiseError().contains("wrong Redis type")

    r.assertEqual(r.execute_command('JSON.DEL', 'doc1', '.nowhere'), 0)
    r.assertEqual(r.execute_command('JSON.DEL', 'doc_none', '.object'), 0)

    # DEBUG
    r.assertEqual(r.execute_command('JSON.DEBUG', 'MEMORY', 'doc1', '$.nowhere'), [])
    r.assertEqual(r.execute_command('JSON.DEBUG', 'MEMORY', 'doc_none', '$.object'), [])
    r.expect('JSON.DEBUG', 'MEMORY', 'hash_key', '$.object').raiseError().contains("wrong Redis type")

    r.expect('JSON.DEBUG', 'MEMORY', 'doc1', '.nowhere').raiseError().contains("does not exist")
    r.assertEqual(r.execute_command('JSON.DEBUG', 'MEMORY', 'doc_none', '.object'), 0)
    """ Legacy 1.0.8:
    json.set doc1 .  '{"a":[0, 1, 2, 3, 4, 5], "b":{"x":100}}'
    OK
    json.debug memory doc1 .bzzz
    (error) ERR key 'bzzz' does not exist at level 0 in path
    json.debug memory doc1zzz .b
    (nil)
    """

    # RESP
    r.assertEqual(r.execute_command('JSON.RESP', 'doc1', '$.nowhere'), [])
    r.assertEqual(r.execute_command('JSON.RESP', 'doc_none', '$.object'), None)
    r.assertEqual(r.execute_command('JSON.RESP', 'doc_none', '$.object'), None)
    r.expect('JSON.RESP', 'hash_key', '$.object').raiseError().contains("wrong Redis type")

    r.expect('JSON.RESP', 'doc1', '.nowhere').raiseError().contains("does not exist")
    r.assertEqual(r.execute_command('JSON.RESP', 'doc_none', '.object'), None)
    """ Legacy 1.0.8:
    json.set doc1 .  '{"a":[0, 1, 2, 3, 4, 5], "b":{"x":100}}'
    OK
    json.resp doc1 .bzzz
    (error) ERR key 'bzzz' does not exist at level 0 in path
    json.resp doc1zzz .b
    (nil)
    """


<|MERGE_RESOLUTION|>--- conflicted
+++ resolved
@@ -821,17 +821,11 @@
 @no_san
 def testDebugCommand(env):
     """
-<<<<<<< HEAD
-        Test REJSON.DEBUG MEMORY command
-            """
-    env.skip() # test is currently irrelevant as the number are not correct, todo: re-enable once fixing the json.debug memory command
-=======
     Test REJSON.DEBUG MEMORY command
     """
     if env.moduleArgs is not None and ['JSON_BACKEND SERDE_JSON'] in env.moduleArgs:
         env.skip()
 
->>>>>>> f08d0863
     r = env
     jdata, jtypes = load_types_data('a')
 
