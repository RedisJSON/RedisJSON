# -*- coding: utf-8 -*-

from functools import reduce
import random
import sys
import os
import redis
import json
from RLTest import Env
from includes import *
<<<<<<< HEAD
import random
import string
from redis.client import NEVER_DECODE

=======
from redis.client import NEVER_DECODE
>>>>>>> 9ec5c41a
from RLTest import Defaults

Defaults.decode_responses = True

# ----------------------------------------------------------------------------------------------

# Path to JSON test case files
HERE = os.path.abspath(os.path.dirname(__file__))
ROOT = os.path.abspath(os.path.join(HERE, "../.."))
TESTS_ROOT = os.path.abspath(os.path.join(HERE, ".."))
JSON_PATH = os.path.join(TESTS_ROOT, 'files')

# ----------------------------------------------------------------------------------------------

IS_SERDE_JSON = os.getenv('SERDE_JSON', 0)

# TODO: these are currently not supported so ignore them
json_ignore = [
    'pass-json-parser-0002.json',   # UTF-8 to Unicode
    'pass-json-parser-0005.json',   # big numbers
    'pass-json-parser-0006.json',   # UTF-8 to Unicode
    'pass-json-parser-0007.json',   # UTF-8 to Unicode
    'pass-json-parser-0012.json',   # UTF-8 to Unicode
    'pass-jsonsl-1.json',           # big numbers
    'pass-jsonsl-yelp.json',        # float precision
]

# Some basic documents to use in the tests
docs = {
    'simple': {
        'foo': 'bar',
    },
    'basic': {
        'string': 'string value',
        'none': None,
        'bool': True,
        'int': 42,
        'num': 4.2,
        'arr': [42, None, -1.2, False, ['sub', 'array'], {'subdict': True}],
        'dict': {
            'a': 1,
            'b': '2',
            'c': None,
        }
    },
    'scalars': {
        'unicode': 'string value',
        'NoneType': None,
        'bool': True,
        'int': 42,
        'float': -1.2,
    },
    'values': {
        'str': 'string value',
        'NoneType': None,
        'bool': True,
        'int': 42,
        'float': -1.2,
        'dict': {},
        'list': []
    },
    'types': {
        'null':     None,
        'boolean':  False,
        'integer':  42,
        'number':   1.2,
        'string':   'str',
        'object':   {},
        'array':    [],
    },
}

#----------------------------------------------------------------------------------------------

# def getCacheInfo(env):
#     r = env
#     res = r.cmd('JSON._CACHEINFO')
#     ret = {}
#     for x in range(0, len(res), 2):
#         ret[res[x]] = res[x+1]
#     return ret


def assertOk(r, x, msg=None):
    r.assertOk(x, message=msg)

def assertExists(r, key, msg=None):
    r.assertTrue(r.exists(key), message=msg)

def assertNotExists(r, key, msg=None):
    r.assertFalse(r.exists(key), message=msg)

#----------------------------------------------------------------------------------------------

def testSetRootWithInvalidJSONValuesShouldFail(env):
    """Test that setting the root of a ReJSON key with invalid JSON values fails"""
    r = env
    invalid = ['{', '}', '[', ']', '{]', '[}', '\\', '\\\\', '',
               ' ', '\\"', '\'', '\[', '\x00', '\x0a', '\x0c',
               # '\xff' TODO pending https://github.com/RedisLabsModules/redismodule-rs/pull/15
               ]
    for i in invalid:
        r.expect('JSON.SET', 'test', '.', i).raiseError()
        assertNotExists(r, 'test%s' % i)

def testSetInvalidPathShouldFail(env):
    """Test that invalid paths fail"""
    r = env

    invalid = ['', ' ', '\x00', '\x0a', '\x0c',
               # '\xff' TODO pending https://github.com/RedisLabsModules/redismodule-rs/pull/15
               '."', '.\x00', '.\x0a\x0c', '.-foo', '.43',
               '.foo\n.bar']
    for i in invalid:
        r.expect('JSON.SET', 'test', i, 'null').raiseError()
        assertNotExists(r, 'test%s' % i)

def testSetRootWithJSONValuesShouldSucceed(env):
    """Test that the root of a JSON key can be set with any valid JSON"""
    r = env
    for v in ['string', 1, -2, 3.14, None, True, False, [], {}]:
        r.cmd('DEL', 'test')
        j = json.dumps(v)
        r.assertOk(r.execute_command('JSON.SET', 'test', '.', j))
        r.assertExists('test')
        s = json.loads(r.execute_command('JSON.GET', 'test'))
        r.assertEqual(v, s)

def testSetAddNewImmediateChild(env):
    
    r = env    
    r.assertOk(r.execute_command('JSON.SET', 'test', '$', json.dumps(docs)))
    # Make sure children are initially missing
    r.assertEqual(r.execute_command('JSON.GET', 'test', '$.basic.dict.new_child_1'), '[]')
    r.assertEqual(r.execute_command('JSON.GET', 'test', '$.basic.dict.new_child_2'), '[]')
    r.assertEqual(r.execute_command('JSON.GET', 'test', '$.basic.dict.new_child_3'), '[]')
    # Add a new child (immediately/directly under an existing element)
    r.assertOk(r.execute_command('JSON.SET', 'test', '$.basic.dict.new_child_1', '"new_child_1_val"'))
    # Make sure child was added
    r.assertEqual(r.execute_command('JSON.GET', 'test', '$.basic.dict.new_child_1'), '["new_child_1_val"]')

    # Add a new child as none-existing (immediately/directly under an existing element)
    r.assertOk(r.execute_command('JSON.SET', 'test', '$.basic.dict.new_child_2', '"new_child_2_val"', 'NX'))
    # Make sure child was added
    r.assertEqual(r.execute_command('JSON.GET', 'test', '$.basic.dict.new_child_2'), '["new_child_2_val"]')

    # Do not add a new child as already-existing (immediately/directly under an existing element)
    r.assertIsNone(r.execute_command('JSON.SET', 'test', '$.basic.dict.new_child_3', '"new_child_2_val"', 'XX'))

    # Do not add a new none-direct/none-immediate child
    r.assertIsNone(r.execute_command('JSON.SET', 'test', '$.basic.dict.new_child_3.new_grandchild_1', '"new_grandchild_3_val"'))

def testSetReplaceRootShouldSucceed(env):
    """Test replacing the root of an existing key with a valid object succeeds"""
    r = env
    r.assertOk(r.execute_command('JSON.SET', 'test', '.', json.dumps(docs['basic'])))
    r.assertOk(r.execute_command('JSON.SET', 'test', '.', json.dumps(docs['simple'])))
    raw = r.execute_command('JSON.GET', 'test', '.')
    r.assertEqual(json.loads(raw), docs['simple'])
    for k, v in iter(docs['values'].items()):
        r.assertOk(r.execute_command('JSON.SET', 'test', '.', json.dumps(v)))
        data = json.loads(r.execute_command('JSON.GET', 'test', '.'))
        r.assertEqual(str(type(data)), '<class \'{}\'>'.format(k))
        r.assertEqual(data, v)

def testSetGetWholeBasicDocumentShouldBeEqual(env):
    """Test basic JSON.GET/JSON.SET"""
    r = env
    data = json.dumps(docs['basic'])
    r.assertOk(r.execute_command('JSON.SET', 'test', '.', data))
    r.assertExists('test')
    r.assertEqual(json.dumps(json.loads(r.execute_command('JSON.GET', 'test'))), data)

def testSetBehaviorModifyingSubcommands(env):
    """Test JSON.SET's NX and XX subcommands"""
    r = env
    
    # test against the root
    r.assertIsNone(r.execute_command('JSON.SET', 'test', '.', '{}', 'XX'))
    r.assertOk(r.execute_command('JSON.SET', 'test', '.', '{}', 'NX'))
    r.assertIsNone(r.execute_command('JSON.SET', 'test', '.', '{}', 'NX'))
    r.assertOk(r.execute_command('JSON.SET', 'test', '.', '{}', 'XX'))

    # test an object key
    r.assertIsNone(r.execute_command('JSON.SET', 'test', '.foo', '[]', 'XX'))
    r.assertOk(r.execute_command('JSON.SET', 'test', '.foo', '[]', 'NX'))
    r.assertIsNone(r.execute_command('JSON.SET', 'test', '.foo', '[]', 'NX'))
    r.assertOk(r.execute_command('JSON.SET', 'test', '.foo', '[1]', 'XX'))

    # verify failure for arrays
    r.expect('JSON.SET', 'test', '.foo[1]', 'null', 'NX').raiseError()
    # r.expect('JSON.SET', 'test', '.foo[1]', 'null', 'XX').raiseError()

    # Wrong arguments
    r.expect('JSON.SET', 'test', '.foo', '[]', '').raiseError()
    r.expect('JSON.SET', 'test', '.foo', '[]', 'NN').raiseError()
    r.expect('JSON.SET', 'test', '.foo', '[]', 'FORMAT', 'TT').raiseError()
    r.expect('JSON.SET', 'test', '.foo', '[]', 'XX', 'FORMAT', '').raiseError()
    r.expect('JSON.SET', 'test', '.foo', '[]', 'XX', 'XN').raiseError()
    r.expect('JSON.SET', 'test', '.foo', '[]', 'XX', '').raiseError()

def testSetWithBracketNotation(env):
    r = env

    r.assertOk(r.execute_command('JSON.SET', 'x', '.', '{}'))
    r.assertOk(r.execute_command('JSON.SET', 'x', '.["f1"]', '{}'))  # Simple bracket notation
    r.assertOk(r.execute_command('JSON.SET', 'x', '.["f1"].f2', '[0,0,0]'))  # Mixed with dot notation
    r.assertOk(r.execute_command('JSON.SET', 'x', '.["f1"].f2[1]', '{}'))  # Replace in array
    r.assertOk(r.execute_command('JSON.SET', 'x', '.["f1"].f2[1]["f.]$.f"]', '{}'))  # Dots and invalid chars in the brackets
    r.assertOk(r.execute_command('JSON.SET', 'x', '.["f1"]["f2"][1]["f.]$.f"]', '1'))  # Replace existing value
    r.assertIsNone(r.execute_command('JSON.SET', 'x', '.["f3"].f2', '1'))  # Fail trying to set f2 when f3 doesn't exist
    r.assertEqual(json.loads(r.execute_command('JSON.GET', 'x')), {'f1': {'f2': [0, {'f.]$.f': 1}, 0]}})  # Make sure it worked

def testGetWithBracketNotation(env):
    r = env

    r.assertOk(r.execute_command('JSON.SET', 'x', '.', '[1,2,3]'))
    r.assertEqual(json.loads(r.execute_command('JSON.GET', 'x', '.[1]')), 2) # dot notation - single value
    r.assertEqual(json.loads(r.execute_command('JSON.GET', 'x', '[1]')), 2) # implicit dot notation - single value
    r.assertEqual(json.loads(r.execute_command('JSON.GET', 'x', '$.[1]')), [2]) # dollar notation - array
    r.assertEqual(json.loads(r.execute_command('JSON.GET', 'x', '$[1]')), [2]) # dollar notation - array

def testSetGetWithSpecialKey(env):
    """ Test JSON.GET/JSON.SET with special keys also with legacy syntax """
    r = env

    doc = {
        "$": "$",
        "a": "a",
        "$a": "$a",
        "$a[": "$a["
    }
    
    # Set doc using individual keys using legacy syntax (with implicit `$` root)
    r.assertOk(r.execute_command('JSON.SET', 'x', '$', '{"$":"$"}'))
    r.assertOk(r.execute_command('JSON.SET', 'x', 'a', '"a"'))
    r.assertOk(r.execute_command('JSON.SET', 'x', '$a', '"$a"'))
    r.assertOk(r.execute_command('JSON.SET', 'x', '$["$a["]', '"$a["'))
    r.assertEqual(json.loads(r.execute_command('JSON.GET', 'x', '$')), [doc])
    # Set doc using individual keys using legacy syntax (with explicit `.` root)
    r.assertOk(r.execute_command('JSON.SET', 'x', '.a', '"a"'))
    r.assertOk(r.execute_command('JSON.SET', 'x', '.$a', '"$a"'))
    r.assertEqual(json.loads(r.execute_command('JSON.GET', 'x', '$')), [doc])

    # Get key "$"
    r.assertEqual(json.loads(r.execute_command('JSON.GET', 'x', '$.$')), ["$"])         # dot notation
    r.assertEqual(json.loads(r.execute_command('JSON.GET', 'x', '$["$"]')), ["$"])      # bracket notation
    r.assertEqual(json.loads(r.execute_command('JSON.GET', 'x', '$')), [doc])           
    # Get key "a"
    r.assertEqual(json.loads(r.execute_command('JSON.GET', 'x', '$.a')), ["a"])         # dot notation
    r.assertEqual(json.loads(r.execute_command('JSON.GET', 'x', '$["a"]')), ["a"])      # bracket notation
    r.assertEqual(json.loads(r.execute_command('JSON.GET', 'x', 'a')), "a")             # legacy
    # Get key "$a"
    r.assertEqual(json.loads(r.execute_command('JSON.GET', 'x', '$.$a')), ["$a"])       # dot notation
    r.assertEqual(json.loads(r.execute_command('JSON.GET', 'x', '$["$a"]')), ["$a"])    # bracket notation
    r.assertEqual(json.loads(r.execute_command('JSON.GET', 'x', '$a')), "$a")           # legacy
    # Get key "$a["
    r.assertEqual(json.loads(r.execute_command('JSON.GET', 'x', '$["$a["]')), ["$a["])  # bracket notation (cannot use dot notation)
    

def testSetWithPathErrors(env):
    r = env

    r.expect('JSON.SET', 'x', '.', '{}').ok()

    # Add to non static path
    r.expect('JSON.SET', 'x', '$..f', 1).raiseError()
    # r.assertEqual(str(e.exception), 'Err: wrong static path')

    # Treat object as array
    r.expect('JSON.SET', 'x', '$[0]', 1).raiseError()
    # r.assertEqual(str(e.exception), 'Err: path not an object')

def testGetWithPathErrors(env):
    r = env

    r.expect('JSON.SET', 'x', '.', '{}').ok()

    # None-existing paths are reported with an error message
    # If paths contain illegal characters, the error message must not contain them

    # Path (and error message) with embedded nulls in path
    r.expect('JSON.GET', 'x', 'gar\x00\x00bage').raiseError().contains("expected one of the following")

    # Path (and error message) with end of line delimiters
    r.expect('JSON.GET', 'x', 'not\x0d\x0aallowed by protocol').raiseError()

def testGetNonExistantPathsFromBasicDocumentShouldFail(env):
    """Test failure of getting non-existing values"""

    r = env

    r.assertOk(r.execute_command('JSON.SET', 'test', '.', json.dumps(docs['scalars'])))

    # Paths that do not exist
    paths = ['.foo', 'boo', '.key1[0]', '.key2.bar', '.key5[99]', '.key5["moo"]']
    for p in paths:
        r.expect('JSON.GET', 'test', p).raiseError()
    # TODO uncomment
    # # Test failure in multi-path get
    #     r.expect('JSON.GET', 'test', '.bool', paths[0]).raiseError()

def testGetPartsOfValuesDocumentOneByOne(env):
    """Test type and value returned by JSON.GET"""
    r = env
    r.expect('JSON.SET', 'test', '.', json.dumps(docs['values'])).ok()
    for k, v in iter(docs['values'].items()):
        data = json.loads(r.execute_command('JSON.GET', 'test', '.{}'.format(k)))
        r.assertEqual(str(type(data)), '<class \'{}\'>'.format(k), message=k)
        r.assertEqual(data, v, message=k)

def testGetPartsOfValuesDocumentMultiple(env):
    """Test correctness of an object returned by JSON.GET"""
    r = env
    r.expect('JSON.SET', 'test', '.', json.dumps(docs['values'])).ok()
    data = json.loads(r.execute_command('JSON.GET', 'test', *docs['values'].keys()))
    r.assertEqual(data, docs['values'])

def testGetFormatting(env):
    r = env

    objects_to_test = [
        {'obj': {'f': 'v'}},
        {'arr': [0, 1]}
    ]
    formatted_objects = [
        '{{{newline}{indent}"obj":{space}{{{newline}{indent}{indent}"f":{space}"v"{newline}{indent}}}{newline}}}',
        '{{{newline}{indent}"arr":{space}[{newline}{indent}{indent}0,{newline}{indent}{indent}1{newline}{indent}]{newline}}}'
    ]

    for o in objects_to_test:
        r.assertOk(r.execute_command('JSON.SET', list(o.keys()).pop(), '$', json.dumps(o)))

    for space in ['', ' ', '\t', '  ']:
        for indent in ['', ' ', '\t', '  ']:
            for newline in ['', '\n', '\r\n']:
                for o, f in zip(objects_to_test, formatted_objects):
                    res = r.execute_command('JSON.GET', list(o.keys()).pop(), 'INDENT', indent, 'NEWLINE', newline, 'SPACE', space)
                    r.assertEqual(res, f.format(newline=newline, space=space, indent=indent))

def testBackwardRDB(env):
    env.skipOnCluster() 
    if env.useAof:
        env.skip()
    dbFileName = env.cmd('config', 'get', 'dbfilename')[1]
    dbDir = env.cmd('config', 'get', 'dir')[1]
    rdbFilePath = os.path.join(dbDir, dbFileName)
    env.stop()
    try:
        os.unlink(rdbFilePath)
    except OSError:
        pass
    filePath = os.path.join(JSON_PATH, 'backward.rdb')
    os.symlink(filePath, rdbFilePath)
    env.start()

    r = env
    res = r.execute_command('JSON.GET', 'complex')
    data = json.loads(res)
    r.assertEqual(data, {"a":{"b":[{"c":{"d":[1,'2'],"e":None}},True],"a":'a'},"b":1,"c":True,"d":None})

def testSetBSON(env):
    r = env
    bson = open(os.path.join(JSON_PATH , 'bson_bytes_1.bson'), 'rb').read()
    r.assertOk(r.execute_command('JSON.SET', 'test', '.', bson, 'FORMAT', 'BSON'))
    r.expect('JSON.GET', 'test', *docs['values'].keys()).raiseError()

def testMgetCommand(env):
    """Test REJSON.MGET command"""
    r = env

    # Set up a few keys
    for d in range(0, 5):
        key = 'doc:{}'.format(d)
        r.cmd('DEL', key)
        r.expect('JSON.SET', key, '.', json.dumps(docs['basic'])).ok()

    # Test an MGET that succeeds on all keys
    raw = r.execute_command('JSON.MGET', *['doc:{}'.format(d) for d in range(0, 5)] + ['.'])
    r.assertEqual(len(raw), 5)
    for d in range(0, 5):
        key = 'doc:{}'.format(d)
        r.assertEqual(json.loads(raw[d]), docs['basic'], d)

    # Test an MGET that fails for one key
    r.cmd('DEL', 'test')
    r.assertOk(r.execute_command('JSON.SET', 'test', '.', '{"bool":false}'))
    raw = r.execute_command('JSON.MGET', 'test', 'doc:0', 'foo', '.bool')
    r.assertEqual(len(raw), 3)
    r.assertFalse(json.loads(raw[0]))
    r.assertTrue(json.loads(raw[1]))
    r.assertEqual(raw[2], None)

    # Test that MGET on missing path
    raw = r.execute_command('JSON.MGET', 'doc:0', 'doc:1', '42isnotapath')
    r.assertEqual(len(raw), 2)
    r.assertEqual(raw[0], None)
    r.assertEqual(raw[1], None)

    # Test that MGET fails on path errors
    r.cmd('DEL', 'test')
    r.assertOk(r.execute_command('JSON.SET', 'test', '.', '{"bull":4.2}'))
    raw = r.execute_command('JSON.MGET', 'doc:0', 'test', 'doc:1', '.bool')
    r.assertEqual(len(raw), 3)
    r.assertTrue(json.loads(raw[0]))
    r.assertEqual(raw[1], None)
    r.assertTrue(json.loads(raw[2]))

def testToggleCommand(env):
    """Test REJSON.TOGGLE command"""
    r = env
    r.assertOk(r.execute_command('JSON.SET', 'test', '.', '{"foo":true}'))
    r.assertEqual(r.execute_command('JSON.TOGGLE','test','.foo'), 'false')
    r.assertEqual(r.execute_command('JSON.TOGGLE','test','.foo'), 'true')

    # Test Toggeling Empty Path
    r.assertOk(r.execute_command('JSON.SET', 'test', '.', '{"foo":"bar"}'))
    r.expect('JSON.TOGGLE', 'test', '.bar').raiseError()
    
    # Test Toggeling Non Boolean
    r.assertOk(r.execute_command('JSON.SET', 'test', '.', '{"foo":"bar"}'))
    r.expect('JSON.TOGGLE','test','.foo').raiseError()

def testDelCommand(env):
    """Test REJSON.DEL command"""
    r = env
    # Test deleting an empty object
    r.assertOk(r.execute_command('JSON.SET', 'test', '.', '{}'))
    r.assertEqual(r.execute_command('JSON.DEL', 'test', '.'), 1)
    assertNotExists(r, 'test')

    # Test deleting an empty object
    r.assertOk(r.execute_command('JSON.SET', 'test', '.', '{"foo": "bar", "baz": "qux"}'))
    r.assertEqual(r.execute_command('JSON.DEL', 'test', '.baz'), 1)
    r.assertEqual(r.execute_command('JSON.OBJLEN', 'test', '.'), 1)
    r.assertIsNone(r.execute_command('JSON.TYPE', 'test', '.baz'))
    r.assertEqual(r.execute_command('JSON.DEL', 'test', '.foo'), 1)
    r.assertEqual(r.execute_command('JSON.OBJLEN', 'test', '.'), 0)
    r.assertIsNone(r.execute_command('JSON.TYPE', 'test', '.foo'))
    r.assertEqual(r.execute_command('JSON.TYPE', 'test', '.'), 'object')

    # Test deleting some keys from an object
    r.assertOk(r.execute_command('JSON.SET', 'test', '.', '{}'))
    r.assertOk(r.execute_command('JSON.SET', 'test', '.foo', '"bar"'))
    r.assertOk(r.execute_command('JSON.SET', 'test', '.baz', '"qux"'))
    r.assertEqual(r.execute_command('JSON.DEL', 'test', '.baz'), 1)
    r.assertEqual(r.execute_command('JSON.OBJLEN', 'test', '.'), 1)
    r.assertIsNone(r.execute_command('JSON.TYPE', 'test', '.baz'))
    r.assertEqual(r.execute_command('JSON.DEL', 'test', '.foo'), 1)
    r.assertEqual(r.execute_command('JSON.OBJLEN', 'test', '.'), 0)
    r.assertIsNone(r.execute_command('JSON.TYPE', 'test', '.foo'))
    r.assertEqual(r.execute_command('JSON.TYPE', 'test', '.'), 'object')

    # Test with an array
    r.assertOk(r.execute_command('JSON.SET', 'test', '.foo', '"bar"'))
    r.assertOk(r.execute_command('JSON.SET', 'test', '.baz', '"qux"'))
    r.assertOk(r.execute_command('JSON.SET', 'test', '.arr', '[1.2,1,2]'))
    r.assertEqual(r.execute_command('JSON.DEL', 'test', '.arr[1]'), 1)
    r.assertEqual(r.execute_command('JSON.OBJLEN', 'test', '.'), 3)
    r.assertEqual(r.execute_command('JSON.ARRLEN', 'test', '.arr'), 2)
    r.assertEqual(r.execute_command('JSON.TYPE', 'test', '.arr'), 'array')
    r.assertEqual(r.execute_command('JSON.DEL', 'test', '.arr'), 1)
    r.assertEqual(r.execute_command('JSON.OBJLEN', 'test', '.'), 2)
    r.assertEqual(r.execute_command('JSON.DEL', 'test', '.'), 1)
    r.assertIsNone(r.execute_command('JSON.GET', 'test'))

def testObjectCRUD(env):
    r = env

    # Create an object
    r.assertOk(r.execute_command('JSON.SET', 'test', '.', '{ }'))
    r.assertEqual('object', r.execute_command('JSON.TYPE', 'test', '.'))
    r.assertEqual(0, r.execute_command('JSON.OBJLEN', 'test', '.'))
    raw = r.execute_command('JSON.GET', 'test')
    data = json.loads(raw)
    r.assertEqual(data, {})

    # Test failure to access a non-existing element
    r.expect('JSON.GET', 'test', '.foo').raiseError()

    # Test setting a key in the oject
    r.assertOk(r.execute_command('JSON.SET', 'test', '.foo', '"bar"'))
    r.assertEqual(1, r.execute_command('JSON.OBJLEN', 'test', '.'))
    raw = r.execute_command('JSON.GET', 'test', '.')
    data = json.loads(raw)
    r.assertEqual(data, {u'foo': u'bar'})

    # Test replacing a key's value in the object
    r.assertOk(r.execute_command('JSON.SET', 'test', '.foo', '"baz"'))
    raw = r.execute_command('JSON.GET', 'test', '.')
    data = json.loads(raw)
    r.assertEqual(data, {u'foo': u'baz'})

    # Test adding another key to the object
    r.assertOk(r.execute_command('JSON.SET', 'test', '.boo', '"far"'))
    r.assertEqual(2, r.execute_command('JSON.OBJLEN', 'test', '.'))
    raw = r.execute_command('JSON.GET', 'test', '.')
    data = json.loads(raw)
    r.assertEqual(data, {u'foo': u'baz', u'boo': u'far'})

    # Test deleting a key from the object
    r.assertEqual(1, r.execute_command('JSON.DEL', 'test', '.foo'))
    raw = r.execute_command('JSON.GET', 'test', '.')
    data = json.loads(raw)
    r.assertEqual(data, {u'boo': u'far'})

    # Test replacing the object
    r.assertOk(r.execute_command('JSON.SET', 'test', '.', '{"foo": "bar"}'))
    raw = r.execute_command('JSON.GET', 'test', '.')
    data = json.loads(raw)
    r.assertEqual(data, {u'foo': u'bar'})

    # Test deleting the object
    r.assertEqual(1, r.execute_command('JSON.DEL', 'test', '.'))
    r.assertIsNone(r.execute_command('JSON.GET', 'test', '.'))

    # Test deleting with default (root) path
    r.assertOk(r.execute_command('JSON.SET', 'test', '.', '{"foo": "bar"}'))
    r.assertEqual(1, r.execute_command('JSON.DEL', 'test'))
    r.assertIsNone(r.execute_command('JSON.GET', 'test', '.'))

def testClear(env):
    """Test JSON.CLEAR command"""

    r = env
    multi_content = r'{"n":42,"s":"42","arr":[{"n":44},"s",{"n":{"a":1,"b":2}},{"n2":{"x":3.02,"n":["to","be","cleared",4],"y":4.91}},null]}'
    r.expect('JSON.SET', 'test', '.', multi_content).ok()

    # Test get multi results (using .. recursive descent)
    r.expect('JSON.GET', 'test', '$..n').equal(r'[42,44,{"a":1,"b":2},["to","be","cleared",4]]')

    # Make sure specific obj content exists before clear
    obj_content = r'[{"a":1,"b":2}]'
    obj_content_legacy = r'{"a":1,"b":2}'
    r.expect('JSON.GET', 'test', '$.arr[2].n').equal(obj_content)
    r.expect('JSON.GET', 'test', '.arr[2].n').equal(obj_content_legacy)
    # Make sure specific arr content exists before clear
    arr_content = r'[["to","be","cleared",4]]'
    arr_content_legacy = r'["to","be","cleared",4]'
    r.expect('JSON.GET', 'test', '$.arr[3].n2.n').equal(arr_content)
    r.expect('JSON.GET', 'test', '.arr[3].n2.n').equal(arr_content_legacy)

    # Clear obj and arr with specific paths
    r.expect('JSON.CLEAR', 'test', '$.arr[2].n').equal(1)
    r.expect('JSON.CLEAR', 'test', '$.arr[3].n2.n').equal(1)

    # No clear on inappropriate path (not null)
    r.expect('JSON.CLEAR', 'test', '$.arr[4]').equal(0)

    # Make sure specific obj content was cleared
    r.expect('JSON.GET', 'test', '$.arr[2].n').equal('[{}]')
    r.expect('JSON.GET', 'test', '.arr[2].n').equal('{}')
    # Make sure specific arr content was cleared
    r.expect('JSON.GET', 'test', '$.arr[3].n2.n').equal('[[]]')
    r.expect('JSON.GET', 'test', '.arr[3].n2.n').equal('[]')

    # Make sure only appropriate content (obj and arr) was cleared
    r.expect('JSON.GET', 'test', '$..n').equal('[42,44,{},[]]')

    # Clear dynamic path
    r.expect('JSON.SET', 'test', '.', r'{"n":42,"s":"42","arr":[{"n":44},"s",{"n":{"a":1,"b":2}},{"n2":{"x":3.02,"n":["to","be","cleared",4],"y":4.91}}]}') \
        .ok()
    r.expect('JSON.CLEAR', 'test', '$.arr.*').equal(3)
    r.expect('JSON.GET', 'test', '$').equal('[{"n":42,"s":"42","arr":[{},"s",{},{}]}]')

    # Clear root
    r.expect('JSON.SET', 'test', '.', r'{"n":42,"s":"42","arr":[{"n":44},"s",{"n":{"a":1,"b":2}},{"n2":{"x":3.02,"n":["to","be","cleared",4],"y":4.91}}]}') \
        .ok()
    # TODO: switch order of the following paths and expect .equals(2) when supporting multi-paths in JSON.CLEAR
    r.expect('JSON.CLEAR', 'test', '$', '$.arr[2].n').equal(1)
    r.expect('JSON.GET', 'test', '$').equal('[{}]')

    r.expect('JSON.SET', 'test', '$', obj_content_legacy).ok()
    r.expect('JSON.CLEAR', 'test').equal(1)
    r.expect('JSON.GET', 'test', '$').equal('[{}]')

    # Clear none existing path
    r.expect('JSON.SET', 'test', '.', r'{"a":[1,2], "b":{"c":"d"}}').ok()
    r.expect('JSON.CLEAR', 'test', '$.c').equal(0)
    r.expect('JSON.GET', 'test', '$').equal('[{"a":[1,2],"b":{"c":"d"}}]')

    r.expect('JSON.CLEAR', 'test', '$.b..a').equal(0)
    r.expect('JSON.GET', 'test', '$').equal('[{"a":[1,2],"b":{"c":"d"}}]')

    # Key doesn't exist 
    r.expect('JSON.CLEAR', 'not_test_key', '$').raiseError()

def testClearScalar(env):
    """Test JSON.CLEAR command for scalars"""

    r = env
    r.assertOk(r.execute_command('JSON.SET', 'test', '$', json.dumps(docs['basic'])))
    # Clear numeric values
    r.assertEqual(r.execute_command('JSON.CLEAR', 'test', '$.int'), 1)
    r.assertEqual(r.execute_command('JSON.GET', 'test', '$.int'), '[0]')

    r.assertEqual(r.execute_command('JSON.CLEAR', 'test', '$.num'), 1)
    r.assertEqual(r.execute_command('JSON.GET', 'test', '$.num'), '[0]')

    r.assertEqual(r.execute_command('JSON.CLEAR', 'test', '$..a'), 1)
    r.assertEqual(r.execute_command('JSON.GET', 'test', '$..a'), '[0]')

    r.assertOk(r.execute_command('JSON.SET', 'test', '$', json.dumps(docs['scalars'])))
    r.assertEqual(r.execute_command('JSON.CLEAR', 'test', '$.*'), 2)
    res = r.execute_command('JSON.GET', 'test', '$.*')
    r.assertEqual(json.loads(res), ['string value', None, True, 0, 0])
    
    # Do not clear already cleared values
    r.assertEqual(r.execute_command('JSON.CLEAR', 'test', '$.*'), 0)

    # Do not clear null scalar
    r.assertEqual(r.execute_command('JSON.CLEAR', 'test', '$.NoneType'), 0)


def testArrayCRUD(env):
    """Test JSON Array CRUDness"""

    r = env

    # Test creation of an empty array
    r.assertOk(r.execute_command('JSON.SET', 'test', '.', '[]'))
    r.assertEqual('array', r.execute_command('JSON.TYPE', 'test', '.'))
    r.assertEqual(0, r.execute_command('JSON.ARRLEN', 'test', '.'))

    # Test failure of setting an element at different positons in an empty array
    r.expect('JSON.SET', 'test', '[0]', 0).raiseError()
    r.expect('JSON.SET', 'test', '[19]', 0).raiseError()
    r.expect('JSON.SET', 'test', '[-1]', 0).raiseError()

    # Test appending and inserting elements to the array
    r.assertEqual(1, r.execute_command('JSON.ARRAPPEND', 'test', '.', 1))
    r.assertEqual(1, r.execute_command('JSON.ARRLEN', 'test', '.'))
    r.assertEqual(2, r.execute_command('JSON.ARRINSERT', 'test', '.', 0, -1))
    r.assertEqual(2, r.execute_command('JSON.ARRLEN', 'test', '.'))
    data = json.loads(r.execute_command('JSON.GET', 'test', '.'))
    r.assertListEqual([-1, 1, ], data)
    r.assertEqual(3, r.execute_command('JSON.ARRINSERT', 'test', '.', -1, 0))
    data = json.loads(r.execute_command('JSON.GET', 'test', '.'))
    r.assertListEqual([-1, 0, 1, ], data)
    r.assertEqual(5, r.execute_command('JSON.ARRINSERT', 'test', '.', -3, -3, -2))
    data = json.loads(r.execute_command('JSON.GET', 'test', '.'))
    r.assertListEqual([-3, -2, -1, 0, 1, ], data)
    r.assertEqual(7, r.execute_command('JSON.ARRAPPEND', 'test', '.', 2, 3))
    data = json.loads(r.execute_command('JSON.GET', 'test', '.'))
    r.assertListEqual([-3, -2, -1, 0, 1, 2, 3], data)

    # Test replacing elements in the array
    r.assertOk(r.execute_command('JSON.SET', 'test', '[0]', '"-inf"'))
    r.assertOk(r.execute_command('JSON.SET', 'test', '[-1]', '"+inf"'))
    r.assertOk(r.execute_command('JSON.SET', 'test', '[3]', 'null'))
    data = json.loads(r.execute_command('JSON.GET', 'test', '.'))
    r.assertListEqual([u'-inf', -2, -1, None, 1, 2, u'+inf'], data)

    # Test deleting from the array
    r.assertEqual(1, r.execute_command('JSON.DEL', 'test', '[1]'))
    r.assertEqual(1, r.execute_command('JSON.DEL', 'test', '[-2]'))
    data = json.loads(r.execute_command('JSON.GET', 'test', '.'))
    r.assertListEqual([u'-inf', -1, None, 1, u'+inf'], data)

    # TODO: Should not be needed once DEL works
    r.assertOk(r.execute_command('JSON.SET', 'test', '.', '["-inf", -1, null, 1, "+inf"]'))

    # Test trimming the array
    r.assertEqual(4, r.execute_command('JSON.ARRTRIM', 'test', '.', 1, -1))
    data = json.loads(r.execute_command('JSON.GET', 'test', '.'))
    r.assertListEqual([-1, None, 1, u'+inf'], data)
    r.assertEqual(3, r.execute_command('JSON.ARRTRIM', 'test', '.', 0, -2))
    data = json.loads(r.execute_command('JSON.GET', 'test', '.'))
    r.assertListEqual([-1, None, 1], data)
    r.assertEqual(1, r.execute_command('JSON.ARRTRIM', 'test', '.', 1, 1))
    data = json.loads(r.execute_command('JSON.GET', 'test', '.'))
    r.assertListEqual([None], data)

    # Test replacing the array
    r.assertOk(r.execute_command('JSON.SET', 'test', '.', '[true]'))
    r.assertEqual('array', r.execute_command('JSON.TYPE', 'test', '.'))
    r.assertEqual(1, r.execute_command('JSON.ARRLEN', 'test', '.'))
    r.assertEqual('true', r.execute_command('JSON.GET', 'test', '[0]'))

def testArrIndexCommand(env):
    """Test JSON.ARRINDEX command"""
    r = env

    r.assertOk(r.execute_command('JSON.SET', 'test',
                                    '.', '{ "arr": [0, 1, 2, 3, 2, 1, 0] }'))
    r.assertEqual(r.execute_command('JSON.ARRINDEX', 'test', '.arr', 0), 0)
    r.assertEqual(r.execute_command('JSON.ARRINDEX', 'test', '.arr', 3), 3)
    r.assertEqual(r.execute_command('JSON.ARRINDEX', 'test', '.arr', 4), -1)
    r.assertEqual(r.execute_command('JSON.ARRINDEX', 'test', '.arr', 0, 1), 6)
    r.assertEqual(r.execute_command('JSON.ARRINDEX', 'test', '.arr', 0, -1), 6)
    r.assertEqual(r.execute_command('JSON.ARRINDEX', 'test', '.arr', 0, 6), 6)
    r.assertEqual(r.execute_command('JSON.ARRINDEX', 'test', '.arr', 0, 4, -0), 6)
    r.assertEqual(r.execute_command('JSON.ARRINDEX', 'test', '.arr', 0, 5, -1), -1)
    r.assertEqual(r.execute_command('JSON.ARRINDEX', 'test', '.arr', 0, 5, 0), 6)
    r.assertEqual(r.execute_command('JSON.ARRINDEX', 'test', '.arr', 2, -2, 6), -1)
    r.assertEqual(r.execute_command('JSON.ARRINDEX', 'test', '.arr', '"foo"'), -1)

    r.assertEqual(r.execute_command('JSON.ARRINSERT', 'test', '.arr', 4, '[4]'), 8)
    r.assertEqual(r.execute_command('JSON.ARRINDEX', 'test', '.arr', 3), 3)
    r.assertEqual(r.execute_command('JSON.ARRINDEX', 'test', '.arr', 2, 3), 5)
    r.assertEqual(r.execute_command('JSON.ARRINDEX', 'test', '.arr', '[4]'), 4)

    r.assertEqual(r.execute_command('JSON.ARRINDEX', 'test', '.arr', 1), 1)

    r.assertEqual(r.execute_command('JSON.ARRINDEX', 'test', '$.arr', 1), [1])
    r.assertEqual(r.execute_command('JSON.ARRINDEX', 'test', '$.arr', 2, 1, 4), [2])
    r.assertEqual(r.execute_command('JSON.ARRINDEX', 'test', '$.arr', 6), [-1])
    r.assertEqual(r.execute_command('JSON.ARRINDEX', 'test', '$.arr', 3, 0, 2), [-1])


def testArrInsertCommand(env):
    """Test JSON.ARRINSERT command"""
    r = env

    for (initial_value, jpath) in [('{ "arr": [] }', '.arr'), ('[]', '.')]:
        r.assertOk(r.execute_command('JSON.SET', 'test', '.', initial_value))
        r.assertEqual(r.execute_command('JSON.ARRINSERT', 'test', jpath, 0, '1'), 1)
        r.assertEqual(r.execute_command('JSON.ARRINSERT', 'test', jpath, -1, '2'), 2)
        r.assertEqual(r.execute_command('JSON.ARRINSERT', 'test', jpath, -2, '3'), 3)
        r.assertEqual(r.execute_command('JSON.ARRINSERT', 'test', jpath, 3, '4'), 4)
        r.assertEqual(r.execute_command('JSON.GET', 'test', jpath), "[3,2,1,4]")

        r.assertEqual(r.execute_command('JSON.ARRINSERT', 'test', jpath, 1, '5'), 5)
        r.assertEqual(r.execute_command('JSON.ARRINSERT', 'test', jpath, -2, '6'), 6)    
        r.assertEqual(r.execute_command('JSON.GET', 'test', jpath), "[3,5,2,6,1,4]")
        
        r.assertEqual(r.execute_command('JSON.ARRINSERT', 'test', jpath, -3, '7', '{"A":"Z"}', '9'), 9)
        r.assertEqual(r.execute_command('JSON.GET', 'test', jpath), '[3,5,2,7,{"A":"Z"},9,6,1,4]')

        r.expect('JSON.ARRINSERT', 'test', jpath, -10, '10').raiseError()
        if not IS_SERDE_JSON:
            # Value should remain
            r.assertEqual(r.execute_command('JSON.GET', 'test', jpath), '[3,5,2,7,{"A":"Z"},9,6,1,4]')
        r.expect('JSON.ARRINSERT', 'test', jpath, 10, '10').raiseError()
        if not IS_SERDE_JSON:
            # Value should remain
            r.assertEqual(r.execute_command('JSON.GET', 'test', jpath), '[3,5,2,7,{"A":"Z"},9,6,1,4]')


def testArrIndexMixCommand(env):
    """Test JSON.ARRINDEX command with mixed values"""
    r = env

    r.assertOk(r.execute_command('JSON.SET', 'test',
                                    '.', '{ "arr": [0, 1, 2, 3, 2, 1, 0, {"val": 4}, {"val": 9}, [3,4,8], ["a", "b", 8]] }'))
    r.assertEqual(r.execute_command('JSON.ARRINDEX', 'test', '.arr', 0), 0)
    r.assertEqual(r.execute_command('JSON.ARRINDEX', 'test', '.arr', 3), 3)
    r.assertEqual(r.execute_command('JSON.ARRINDEX', 'test', '.arr', 4), -1)
    r.assertEqual(r.execute_command('JSON.ARRINDEX', 'test', '.arr', 0, 1), 6)
    r.assertEqual(r.execute_command('JSON.ARRINDEX', 'test', '.arr', 0, -5), 6)
    r.assertEqual(r.execute_command('JSON.ARRINDEX', 'test', '.arr', 0, 6), 6)
    r.assertEqual(r.execute_command('JSON.ARRINDEX', 'test', '.arr', 0, 4, -0), 6)
    r.assertEqual(r.execute_command('JSON.ARRINDEX', 'test', '.arr', 0, 5, -1), 6)
    r.assertEqual(r.execute_command('JSON.ARRINDEX', 'test', '.arr', 2, -2, 6), -1)
    r.assertEqual(r.execute_command('JSON.ARRINDEX', 'test', '.arr', '"foo"'), -1)

    r.assertEqual(r.execute_command('JSON.ARRINSERT', 'test', '.arr', 4, '[4]'), 12)
    r.assertEqual(r.execute_command('JSON.ARRINDEX', 'test', '.arr', 3), 3)
    r.assertEqual(r.execute_command('JSON.ARRINDEX', 'test', '.arr', 2, 3), 5)
    r.assertEqual(r.execute_command('JSON.ARRINDEX', 'test', '.arr', '[4]'), 4)
    r.assertEqual(r.execute_command('JSON.ARRINDEX', 'test', '.arr', '{\"val\":4}'), 8)
    r.assertEqual(r.execute_command('JSON.ARRINDEX', 'test', '$.arr', '{\"val\":9}'), [9])
    r.assertEqual(r.execute_command('JSON.ARRINDEX', 'test', '.arr', '["a", "b", 8]'), 11)
    r.assertEqual(r.execute_command('JSON.ARRINDEX', 'test', '$.arr', '[3, 4, 8]'), [10])

def testArrTrimCommand(env):
    """Test JSON.ARRTRIM command"""

    r = env
    r.assertOk(r.execute_command('JSON.SET', 'test',
                                    '.', '{ "arr": [0, 1, 2, 3, 2, 1, 0] }'))
    r.assertEqual(r.execute_command('JSON.ARRTRIM', 'test', '.arr', 1, -2), 5)
    r.assertListEqual(json.loads(r.execute_command(
        'JSON.GET', 'test', '.arr')), [1, 2, 3, 2, 1])
    r.assertEqual(r.execute_command('JSON.ARRTRIM', 'test', '.arr', 0, 99), 5)
    r.assertListEqual(json.loads(r.execute_command(
        'JSON.GET', 'test', '.arr')), [1, 2, 3, 2, 1])
    r.assertEqual(r.execute_command('JSON.ARRTRIM', 'test', '.arr', 0, 2), 3)
    r.assertListEqual(json.loads(r.execute_command(
        'JSON.GET', 'test', '.arr')), [1, 2, 3])
    r.assertEqual(r.execute_command('JSON.ARRTRIM', 'test', '.arr', 99, 2), 0)
    r.assertListEqual(json.loads(r.execute_command('JSON.GET', 'test', '.arr')), [])

    r.assertEqual(r.execute_command('JSON.ARRTRIM', 'test', '.arr', -1, 0), 0)

    r.assertOk(r.execute_command('JSON.SET', 'test',
                                 '.', '{ "arr": [0, 1, 2, 3, 2, 1, 0] }'))
    r.assertEqual(r.execute_command('JSON.ARRTRIM', 'test', '.arr', -1, 0), 0)

    r.assertOk(r.execute_command('JSON.SET', 'test',
                                 '.', '{ "arr": [0, 1, 2, 3, 2, 1, 0] }'))
    r.assertEqual(r.execute_command('JSON.ARRTRIM', 'test', '.arr', -4, 1), 0)


def testArrPopCommand(env):
    """Test JSON.ARRPOP command"""

    r = env

    r.assertOk(r.execute_command('JSON.SET', 'test',
                                    '.', '[1,2,3,4,5,6,7,8,9]'))
    r.assertEqual('9', r.execute_command('JSON.ARRPOP', 'test'))
    r.assertEqual('8', r.execute_command('JSON.ARRPOP', 'test', '.'))
    r.assertEqual('7', r.execute_command('JSON.ARRPOP', 'test', '.', -1))
    r.assertEqual('5', r.execute_command('JSON.ARRPOP', 'test', '.', -2))
    r.assertEqual('1', r.execute_command('JSON.ARRPOP', 'test', '.', 0))
    r.assertEqual('4', r.execute_command('JSON.ARRPOP', 'test', '.', 2))
    r.assertEqual('6', r.execute_command('JSON.ARRPOP', 'test', '.', 99))
    r.assertEqual('2', r.execute_command('JSON.ARRPOP', 'test', '.', -99))
    r.assertEqual('3', r.execute_command('JSON.ARRPOP', 'test'))
    r.assertIsNone(r.execute_command('JSON.ARRPOP', 'test'))
    r.assertIsNone(r.execute_command('JSON.ARRPOP', 'test', '.'))
    r.assertIsNone(r.execute_command('JSON.ARRPOP', 'test', '.', 2))

def testArrPopErrors(env):
    r = env

    r.assertOk(r.execute_command('JSON.SET', 'test','.', '1'))
    r.expect('JSON.ARRPOP', 'test').error().contains("not an array")

def testArrWrongChars(env):
    r = env

    r.assertOk(r.execute_command('JSON.SET', 'test','.', '{"arr":[1,2]}'))
    r.expect('JSON.ARRINSERT', 'test', '.arr', 0, b'\x80abc').error().contains("Couldn't parse as UTF-8 string")
    r.expect('JSON.ARRAPPEND', 'test', '.arr', b'\x80abc').error().contains("Couldn't parse as UTF-8 string")

def testArrTrimErrors(env):
    r = env

    r.assertOk(r.execute_command('JSON.SET', 'test','.', '1'))
    r.expect('JSON.ARRTRIM', 'test', '.', '0', '1').error().contains("not an array")

def testTypeCommand(env):
    """Test JSON.TYPE command"""
    r = env
    for k, v in iter(docs['types'].items()):
        r.cmd('DEL', 'test')
        r.assertOk(r.execute_command('JSON.SET', 'test', '.', json.dumps(v)))
        reply = r.execute_command('JSON.TYPE', 'test', '.')
        r.assertEqual(reply, k)

def testLenCommands(env):
    """Test the JSON.ARRLEN, JSON.OBJLEN and JSON.STRLEN commands"""
    r = env

    # test that nothing is returned for empty keys
    r.assertEqual(r.execute_command('JSON.ARRLEN', 'foo', '.bar'), None)

    # test elements with valid lengths
    r.assertOk(r.execute_command('JSON.SET', 'test', '.', json.dumps(docs['basic'])))
    r.assertEqual(r.execute_command('JSON.STRLEN', 'test', '.string'), 12)
    r.assertEqual(r.execute_command('JSON.OBJLEN', 'test', '.dict'), 3)
    r.assertEqual(r.execute_command('JSON.ARRLEN', 'test', '.arr'), 6)

    # test elements with undefined lengths
    r.expect('JSON.ARRLEN', 'test', '.bool').raiseError().contains("not an array")
    r.expect('JSON.STRLEN', 'test', '.none').raiseError().contains("expected string but found null")
    r.expect('JSON.OBJLEN', 'test', '.int').raiseError().contains("expected object but found integer")
    r.expect('JSON.STRLEN', 'test', '.num').raiseError().contains("expected string but found number")

    # test a non existing key
    r.expect('JSON.ARRLEN', 'test', '.foo').raiseError().contains("does not exist")

    # test an out of bounds index
    r.expect('JSON.ARRLEN', 'test', '.arr[999]').raiseError().contains("does not exist")

    # test an infinite index
    r.expect('JSON.ARRLEN', 'test', '.arr[-inf]').raiseError().contains("Error occurred")
    r.expect('JSON.ARRLEN', 'test', '.arr[4294967295]').raiseError().contains("does not exist")

def testObjKeysCommand(env):
    """Test JSON.OBJKEYS command"""
    r = env

    r.expect('JSON.SET', 'test', '.', json.dumps(docs['types'])).ok()
    data = r.execute_command('JSON.OBJKEYS', 'test', '.')
    r.assertEqual(len(data), len(docs['types']))
    for k in data:
        r.assertTrue(k in docs['types'], message=k)

    # test a wrong type
    r.expect('JSON.OBJKEYS', 'test', '.null').raiseError()

def testNumIncrCommand(env):
    """Test JSON.NUMINCRBY command"""
    r = env

    r.assertOk(r.execute_command('JSON.SET', 'test', '.', '{ "foo": 0, "bar": "baz" }'))
    r.assertEqual('1', r.execute_command('JSON.NUMINCRBY', 'test', '.foo', 1))
    r.assertEqual('1', r.execute_command('JSON.GET', 'test', '.foo'))
    r.assertEqual('3', r.execute_command('JSON.NUMINCRBY', 'test', '.foo', 2))
    r.assertEqual('3.5', r.execute_command('JSON.NUMINCRBY', 'test', '.foo', .5))

    # test a wrong type
    r.expect('JSON.NUMINCRBY', 'test', '.bar', 1).raiseError()

    # test a missing path
    r.expect('JSON.NUMINCRBY', 'test', '.fuzz', 1).raiseError()

    # test issue #9
    r.assertOk(r.execute_command('JSON.SET', 'num', '.', '0'))
    r.assertEqual('1', r.execute_command('JSON.NUMINCRBY', 'num', '.', 1))
    r.assertEqual('2.5', r.execute_command('JSON.NUMINCRBY', 'num', '.', 1.5))

    # test issue 55
    r.assertOk(r.execute_command('JSON.SET', 'foo', '.', '{"foo":0,"bar":42}'))
    # Get the document once
    r.execute_command('JSON.GET', 'foo', '.')
    r.assertEqual('1', r.execute_command('JSON.NUMINCRBY', 'foo', 'foo', 1))
    r.assertEqual('84', r.execute_command('JSON.NUMMULTBY', 'foo', 'bar', 2))
    res = json.loads(r.execute_command('JSON.GET', 'foo', '.'))
    r.assertEqual(1, res['foo'])
    r.assertEqual(84, res['bar'])

def testNumCommandOverflow(env):
    """Test JSON.NUMINCRBY and JSON.NUMMULTBY commands overflow """
    r = env
    if IS_SERDE_JSON:
            env.skip()
            
    # test overflow on root
    r.assertOk(r.execute_command('JSON.SET', 'big_num', '.', '1.6350000000001313e+308'))
    r.expect('JSON.NUMINCRBY', 'big_num', '.', '1.6350000000001313e+308').raiseError()
    r.expect('JSON.NUMMULTBY', 'big_num', '.', '2').raiseError()
    # (value remains)
    r.assertEqual(r.execute_command('JSON.GET', 'big_num', '.'), '1.6350000000001313e308')
    
    # test overflow on nested object value
    r.assertOk(r.execute_command('JSON.SET', 'nested_obj_big_num', '$', '{"l1":{"l2_a":1.6350000000001313e+308,"l2_b":2}}'))
    r.expect('JSON.NUMINCRBY', 'nested_obj_big_num', '$.l1.l2_a', '1.6350000000001313e+308').raiseError()
    r.expect('JSON.NUMMULTBY', 'nested_obj_big_num', '$.l1.l2_a', '2').raiseError()
    # (value remains)
    r.assertEqual(r.execute_command('JSON.GET', 'nested_obj_big_num', '$'), '[{"l1":{"l2_a":1.6350000000001313e308,"l2_b":2}}]')

    # test overflow on nested arr value
    r.assertOk(r.execute_command('JSON.SET', 'nested_arr_big_num', '$', '{"l1":{"l2":[0,1.6350000000001313e+308]}}'))
    r.expect('JSON.NUMINCRBY', 'nested_arr_big_num', '$.l1.l2[1]', '1.6350000000001313e+308').raiseError()
    r.expect('JSON.NUMMULTBY', 'nested_arr_big_num', '$.l1.l2[1]', '2').raiseError()
    # (value remains)
    r.assertEqual(r.execute_command('JSON.GET', 'nested_arr_big_num', '$'), '[{"l1":{"l2":[0,1.6350000000001313e308]}}]')


def testStrCommands(env):
    """Test JSON.STRAPPEND and JSON.STRLEN commands"""
    r = env

    r.assertOk(r.execute_command('JSON.SET', 'test', '.', '"foo"'))
    r.assertEqual('string', r.execute_command('JSON.TYPE', 'test', '.'))
    r.assertEqual(3, r.execute_command('JSON.STRLEN', 'test', '.'))
    r.assertEqual(6, r.execute_command('JSON.STRAPPEND', 'test', '.', '"bar"'))
    r.assertEqual('"foobar"', r.execute_command('JSON.GET', 'test', '.'))

def testRespCommand(env):
    """Test JSON.RESP command"""
    r = env

    r.assertOk(r.execute_command('JSON.SET', 'test', '.', 'null'))
#   r.assertIsNone(r.execute_command('JSON.RESP', 'test'))
#   r.assertOk(r.execute_command('JSON.SET', 'test', '.', 'true'))
#   r.assertEquals('true', r.execute_command('JSON.RESP', 'test'))
#   r.assertOk(r.execute_command('JSON.SET', 'test', '.', 42))
#   r.assertEquals(42, r.execute_command('JSON.RESP', 'test'))
#   r.assertOk(r.execute_command('JSON.SET', 'test', '.', 2.5))
#   r.assertEquals('2.5', r.execute_command('JSON.RESP', 'test'))
#   r.assertOk(r.execute_command('JSON.SET', 'test', '.', '"foo"'))
#   r.assertEquals('foo', r.execute_command('JSON.RESP', 'test'))
#   r.assertOk(r.execute_command('JSON.SET', 'test', '.', '{"foo":"bar"}'))
#   resp = r.execute_command('JSON.RESP', 'test')
#   r.assertEqual(2, len(resp))
#   r.assertEqual('{', resp[0])
#   r.assertEqual(2, len(resp[1]))
#   r.assertEqual('foo', resp[1][0])
#   r.assertEqual('bar', resp[1][1])
#   r.assertOk(r.execute_command('JSON.SET', 'test', '.', '[1,2]'))
#   resp = r.execute_command('JSON.RESP', 'test')
#   r.assertEqual(3, len(resp))
#   r.assertEqual('[', resp[0])
#   r.assertEqual(1, resp[1])
#   r.assertEqual(2, resp[2])

# def testAllJSONCaseFiles(env):
#     """Test using all JSON test case files"""
#     r.maxDiff = None
#     with r.redis() as r:
#         r.client_setname(r._testMethodName)
#         r.flushdb()

#         for jsonfile in os.listdir(JSON_PATH):
#             if jsonfile.endswith('.json'):
#                 path = '{}/{}'.format(JSON_PATH, jsonfile)
#                 with open(path) as f:
#                     value = f.read()
#                     if jsonfile.startswith('pass-'):
#                         r.assertOk(r.execute_command('JSON.SET', jsonfile, '.', value), path)
#                     elif jsonfile.startswith('fail-'):
#                         r.expect('JSON.SET', jsonfile, '.', value).raiseError()
#                         assertNotExists(r, jsonfile, path)

def testSetGetComparePassJSONCaseFiles(env):
    """Test setting, getting, saving and loading passable JSON test case files"""
    env.skipOnSlave() # work around to avoid fail on "Background save already in progress"
    r = env

    for jsonfile in os.listdir(JSON_PATH):
        r.maxDiff = None
        if jsonfile.startswith('pass-') and jsonfile.endswith('.json') and jsonfile not in json_ignore:
            path = '{}/{}'.format(JSON_PATH, jsonfile)
            r.flush()
            with open(path) as f:
                value = f.read()
                r.expect('JSON.SET', jsonfile, '.', value).ok()
                d1 = json.loads(value)
                for _ in r.retry_with_rdb_reload():
                    r.assertExists(jsonfile)
                    raw = r.execute_command('JSON.GET', jsonfile)
                    d2 = json.loads(raw)
                    r.assertEqual(d1, d2, message=path)

def testIssue_13(env):
    """https://github.com/RedisJSON/RedisJSON/issues/13"""
    r = env

    r.assertOk(r.execute_command('JSON.SET', 'test', '.', json.dumps(docs['simple'])))
    # This shouldn't crash Redis
    r.execute_command('JSON.GET', 'test', 'foo', 'foo')

def testIssue_74(env):
    """https://github.com/RedisJSON/RedisJSON2/issues/74"""
    r = env

    r.assertOk(r.execute_command('JSON.SET', 'test', '.', '{}'))
    # This shouldn't crash Redis
    r.expect('JSON.SET', 'test', '$a', '12').equal("OK")    # using legacy path
    r.expect('JSON.GET', 'test', '$a').equal('12')          # using legacy path
    r.expect('JSON.GET', 'test', '$.$a').equal('[12]')

def testDoubleParse(env):
    r = env
    r.cmd('JSON.SET', 'dblNum', '.', '[1512060373.222988]')
    res = r.cmd('JSON.GET', 'dblNum', '[0]')
    r.assertEqual(1512060373.222988, float(res))
    r.assertEqual('1512060373.222988', res)

def testIssue_80(env):
    """https://github.com/RedisJSON/RedisJSON2/issues/80"""
    r = env
    r.assertOk(r.execute_command('JSON.SET', 'test', '.', '[{"code":"1"}, {"code":"2"}]'))
    r.execute_command('JSON.GET', 'test', '.[?(@.code=="2")]')

    # This shouldn't crash Redis
    r.execute_command('JSON.GET', 'test', '$.[?(@.code=="2")]')


def testMultiPathResults(env):
    env.expect("JSON.SET", "k", '$', '[1,2,3]').ok()
    env.expect("JSON.GET", "k", '$[*]').equal('[1,2,3]')
    env.expect("JSON.SET", "k", '$', '{"a":[1,2,3],"b":["c","d","e"],"c":"k"}').ok()
    env.expect("JSON.GET", "k", '$.*[0,2]').equal('[1,3,"c","e"]')

    # make sure legacy json path returns single result
    env.expect("JSON.GET", "k", '.*[0,2]').equal('1')

def testIssue_597(env):
    env.expect("JSON.SET", "test", ".", "[0]").ok()
    env.assertEqual(env.execute_command("JSON.SET", "test", ".[0]", "[0]", "NX"), None)
    env.expect("JSON.SET", "test", ".[1]", "[0]", "NX").raiseError()
    # make sure value was not changed
    env.expect("JSON.GET", "test", ".").equal('[0]')

def testCrashInParserMOD2099(env):

    r = env
    r.assertOk(r.execute_command('JSON.SET', 'test', '$', '{"a":{"x":{"i":10}}, "b":{"x":{"i":20, "j":5}}}'))
    
    res = r.execute_command('JSON.GET', 'test', '$..x[?(@>10)]')
    r.assertEqual(res, '[20]')
    
    res = r.execute_command('JSON.GET', 'test', '$..x[?($>10)]')
    r.assertEqual(res, '[]')
    

def testInfoEverything(env):

    r = env
    res = r.execute_command('INFO', 'EVERYTHING')
    r.assertFalse(res['modules'] is None)

def testCopyCommand(env):
    """Test COPY command and make sure behavior of json keys is similar to hash keys"""

    env.skipOnCluster() 
    env.skipOnVersionSmaller('6.2')
    r = env
    
    values = {"foo": "bar", "fu": "wunderbar"}
    
    ### Copy json to a new key (from json1 to json2)
    r.assertOk(r.execute_command('JSON.SET', 'json1', '$', json.dumps(values)))
    r.assertTrue(r.execute_command('COPY', 'json1', 'json2'))
    # Check new values
    res = r.execute_command('JSON.GET', 'json1', '$')
    r.assertEqual(json.loads(res), [values])
    res = r.execute_command('JSON.GET', 'json2', '$')
    r.assertEqual(json.loads(res), [values])

    ### Copy hash to a new key (from hash1 to hash2)
    hash_values = list(reduce(lambda acc, v: acc + v, values.items()))
    r.assertEqual(r.execute_command('HSET', 'hash1', *hash_values), int(len(hash_values) / 2))
    r.assertTrue(r.execute_command('COPY', 'hash1', 'hash2'))
    # Check new values
    r.assertEqual(r.execute_command('HGETALL', 'hash1'), values)
    r.assertEqual(r.execute_command('HGETALL', 'hash2'), values)
    
    new_values = {"ganz": "neue"}
    
    ### Copy hash to an existing key
    hash_values = list(reduce(lambda acc, v: acc + v, new_values.items()))    
    r.assertEqual(r.execute_command('HSET', 'hash3', *hash_values), int(len(hash_values) / 2))
    # Do not overwrite without REPLACE (from hash to hash)
    r.assertFalse(r.execute_command('COPY', 'hash3', 'hash2'))
    # Do not overwrite without REPLACE (from hash to json)
    r.assertFalse(r.execute_command('COPY', 'hash3', 'json2'))    
    # Overwrite with REPLACE (from hash to hash)
    r.assertTrue(r.execute_command('COPY', 'hash3', 'hash2', 'REPLACE'))
    # Overwrite with REPLACE (from hash to json)
    r.assertTrue(r.execute_command('COPY', 'hash3', 'json2', 'REPLACE'))
    # Check new values
    r.assertEqual(r.execute_command('HGETALL', 'hash2'), new_values)
    r.assertEqual(r.execute_command('HGETALL', 'json2'), new_values)

    ### Copy json to an existing key
    r.assertOk(r.execute_command('JSON.SET', 'json3', '$', json.dumps(new_values)))
    # Do not overwrite without REPLACE (from json to json)
    r.assertFalse(r.execute_command('COPY', 'json3', 'json2'))
    # Do not overwrite without REPLACE (from json to hash)
    r.assertFalse(r.execute_command('COPY', 'json3', 'hash2'))
    # Overwrite with REPLACE (from json to json)
    r.assertTrue(r.execute_command('COPY', 'json3', 'json2', 'REPLACE'))
    # Overwrite with REPLACE (from json to hash)
    r.assertTrue(r.execute_command('COPY', 'json3', 'hash2', 'REPLACE'))
    # Check new values
    res = r.execute_command('JSON.GET', 'json2', '$')
    r.assertEqual(json.loads(res), [new_values])
    res = r.execute_command('JSON.GET', 'hash2', '$')
    r.assertEqual(json.loads(res), [new_values])

def nest_object(depth, max_name_len, leaf_key, leaf_val):
    """ Return a string of a Python object with `depth` nesting level, such as {"a":{"b":{"c":{"leaf":42}}}} """

    res = {}
    cur = res
    for i in range(1, depth - 1):
        name = ''.join([chr(random.randint(ord('a'), ord('z')))
                       for _ in range(0, random.randint(1, max_name_len))])
        cur[name] = {}
        cur = cur[name]
    cur[leaf_key] = leaf_val
    return json.dumps(res)

def testNesting(env):
    """ Test JSONPath Object nesting depth """
    r = env

    # Max nesting level for a single JSON value
    depth = 128
    doc = nest_object(depth, 5, "__leaf", 42)
    r.assertOk(r.execute_command('JSON.SET', 'test', '$', doc))
    res = r.execute_command('JSON.GET', 'test', '$..__leaf')
    r.assertEqual(res, '[42]')

    # No overall max nesting level (can exceeded the single value max nesting level)
    doc = nest_object(depth, 5, "__deep_leaf", 420)
    r.execute_command('JSON.SET', 'test', '$..__leaf', doc)
    res = r.execute_command('JSON.GET', 'test', '$..__deep_leaf')
    r.assertEqual(res, '[420]')

    doc = nest_object(depth, 5, "__helms_deep_leaf", 42000)
    r.execute_command('JSON.SET', 'test', '$..__deep_leaf', doc)
    res = r.execute_command('JSON.GET', 'test', '$..__helms_deep_leaf')
    r.assertEqual(res, '[42000]')

    # Max nesting level for a single JSON value cannot be exceeded
    depth = 129
    doc = nest_object(depth, 5, "__leaf", 42)
    r.expect('JSON.SET', 'test', '$', doc).raiseError().contains("recursion limit exceeded")


def testEscape(env):
    # Test json escape characters

    r = env

    # Escaped control characters \b, \f, \n, \r, \t \/, \\
    r.expect('JSON.SET', 'doc', '$', r'{"val": "escaped control here:\b \f \n \r \t \/ \\"}').ok()
    r.expect('JSON.GET', 'doc', '$.val').equal(r'["escaped control here:\b \f \n \r \t / \\"]')

    # Escaped quotes
    r.expect('JSON.SET', 'doc', '$', '{"val": "escaped quote here:\\""}').ok()
    r.expect('JSON.GET', 'doc', '$.val').equal('["escaped quote here:\\""]')

    # Escaped unicode
    r.expect('JSON.SET', 'doc', '$', '{"val": "escaped unicode here:\u2B50"}').ok()
    r.expect('JSON.GET', 'doc', '$.val').equal('["escaped unicode here:⭐"]')

def testFilter(env):
    # Test JSONPath filter
    r = env

    doc = {
        "arr": ["kaboom", "kafoosh", "four", "bar", 7.0, "foolish", ["food", "foo", "FoO", "fight"], -9, {"in" : "fooctious"}, "ffool", "(?i)^[f][o][o]$", False, None],
        "pat_regex": ".*foo",
        "pat_plain": "(?i)^[f][o][o]$",
        "pat_bad": "[f.*",
        "pat_not_str1": 42,
        "pat_not_str2": None,
        "pat_not_str3": True,
        "pat_not_str4": {"p":".*foo"},
        "pat_not_str5": [".*foo"],
    }
    r.expect('JSON.SET', 'doc', '$', json.dumps(doc)).ok()
    
    # regex match using a static regex pattern
    r.expect('JSON.GET', 'doc', '$.arr[?(@ =~ ".*foo")]').equal('["kafoosh","foolish","ffool"]')
    
    # regex match using a field
    r.expect('JSON.GET', 'doc', '$.arr[?(@ =~ $.pat_regex)]').equal('["kafoosh","foolish","ffool"]')
    
    # regex case-insensitive match using a field (notice the `.*` before the filter)
    r.expect('JSON.GET', 'doc', '$.arr.*[?(@ =~ $.pat_plain)]').equal('["foo","FoO"]')

    # regex match using field after being modified
    r.expect('JSON.SET', 'doc', '$.pat_regex', '"k.*foo"').ok()
    r.expect('JSON.GET', 'doc', '$.arr[?(@ =~ $.pat_regex)]').equal('["kafoosh"]')

    # regex mismatch (illegal pattern)
    r.expect('JSON.GET', 'doc', '$.arr[?(@ == $.pat_bad)]').equal('[]')
    r.expect('JSON.GET', 'doc', '$.arr[?(@ == $.pat_bad || @>4.5)]').equal('[7.0]')

    # regex mismatch (missing pattern)
    r.expect('JSON.GET', 'doc', '$.arr[?(@ =~ $.pat_missing)]').equal('[]')

    # regex mismatch (not a string pattern)
    for i in range(1, 6):
        r.expect('JSON.GET', 'doc', '$.arr[?(@ =~ $.pat_not_str{})]'.format(i)).equal('[]')

    # plain string match
    r.expect('JSON.GET', 'doc', '$.arr[?(@ == $.pat_plain)]').equal('["(?i)^[f][o][o]$"]')
    
def testFilterExpression(env):
    # Test JSONPath filter with 3 or more operands
    r = env
    doc = [
        {"foo":1, "bar":2, "baz": 3, "quux": 4},
        {"foo":2, "bar":4, "baz": 6, "quux": 9},
        {"foo":2, "bar":3, "baz": 6, "quux": 10}
    ]
    r.expect('JSON.SET', 'doc', '$', json.dumps(doc)).ok()
    res = r.execute_command('JSON.GET', 'doc', '$[?(@.foo>1 && @.quux>8 && @.bar>3 && @.baz>4)]')
    r.assertEqual(json.loads(res), [doc[1]])

def testFilterPrecedence(env):
    # Test JSONPath filter precedence (&& precedes ||)
    r = env
    doc = [{"t": True, "f": False, "one": 1},{"t": True, "f": False, "one": 2}]
    r.expect('JSON.SET', 'doc', '$', json.dumps(doc)).ok()
    res = r.execute_command('JSON.GET', 'doc', '$[?(@.f==true || @.one==1 && @.t==true)]')
    r.assertEqual(json.loads(res), [doc[0]])
    r.expect('JSON.GET', 'doc', '$[?(@.f==true || @.one==1 && @.t==false)]').equal('[]')

def testRDBUnboundedDepth(env):
    # Test RDB Unbounded Depth load
    r = env
    json_value = nest_object(128, 5, "__leaf", 42)
    r.expect('JSON.SET', 'doc', '$', json_value).ok()

    # concat the string_126 at the end of itself
    json_value = nest_object(3, 5, "__deep_leaf", 420)
    r.expect('JSON.SET', 'doc', '$..__leaf', json_value).ok()
    
    # RDB dump and restore the key 'doc' and check that the key is still valid
    dump = env.execute_command('dump', 'doc', **{NEVER_DECODE: []})
    r.expect('RESTORE', 'doc1', 0, dump).ok()
    r.expect('JSON.GET', 'doc1', '$..__leaf..__deep_leaf').equal('[420]')

def testLargeKey(env):
    """ Test a key with more than 512MB data """
    
    if env.env == 'existing-env':
        env.skip()
    env.skipOnCluster()

    is_serde_json = True if env.moduleArgs is not None and ['JSON_BACKEND SERDE_JSON'] in env.moduleArgs else False
    if is_serde_json:
        env.skip()
    r = env
    
    # Increase the config proto-max-bulk-len
    # to allow a key value larger than 512mb to be processed successfully
    res = r.execute_command('CONFIG', 'SET', 'proto-max-bulk-len', '769mb')

    # Try 512 MB
    k1 = 256 * 1024 * 1024
    #k1 = 1 * 1024 * 1024
    val1 = ''.join(random.choices(string.ascii_letters + string.digits, k=k1))
    val1 = '"%s"' % val1
    r.assertOk(r.execute_command('JSON.SET', 'large_key', '$', '{"primo": %s}' % val1))    
    r.assertEqual(r.execute_command('JSON.STRLEN', 'large_key', '$.primo'), [k1])

    r.assertOk(r.execute_command('JSON.SET', 'large_key', '$.secondo', val1))
    r.assertEqual(r.execute_command('JSON.STRLEN', 'large_key', '$.secondo'), [k1])
    if not is_serde_json:
        r.assertGreater(r.execute_command('JSON.DEBUG', 'MEMORY', 'large_key', '$')[0], 2 * k1)

    # Try 513 MB
    k2 = 1024 * 1024
    val2 = ''.join(random.choices(string.ascii_letters + string.digits, k=k2))
    val2 = '"%s"' % val2
    r.assertOk(r.execute_command('JSON.SET', 'large_key', '$.dolce', val2))
    r.assertEqual(r.execute_command('JSON.STRLEN', 'large_key', '$.dolce'), [k2])
    if not is_serde_json:
        r.assertGreater(r.execute_command('JSON.DEBUG', 'MEMORY', 'large_key', '$')[0], 2 * k1 + k2)

    # Try 768 MB
    k2 = k1
    r.assertOk(r.execute_command('JSON.SET', 'large_key', '$.dolce', val1))
    r.assertEqual(r.execute_command('JSON.STRLEN', 'large_key', '$.dolce'), [k1])
    if not is_serde_json:
        r.assertGreater(r.execute_command('JSON.DEBUG', 'MEMORY', 'large_key', '$')[0], 2 * k1 + k2)
    
    # Dump and Restore
    env.debugPrint("DUMP large_key", force=True)
    serialized_value = r.execute_command('DUMP', 'large_key', **{NEVER_DECODE: True})
    env.debugPrint("RESTORE large_key", force=True)
    r.expect('RESTORE', 'key_largo', 0, serialized_value).ok()
    r.assertEqual(r.execute_command('JSON.STRLEN', 'key_largo', '$.primo'), [k1])
    r.assertEqual(r.execute_command('JSON.STRLEN', 'key_largo', '$.secondo'), [k1])
    r.assertEqual(r.execute_command('JSON.STRLEN', 'key_largo', '$.dolce'), [k2])
    
    if not is_serde_json:
        r.assertGreater(r.execute_command('JSON.DEBUG', 'MEMORY', 'key_largo', '$')[0], 2 * k1 + k2)

    # Restore default
    res = r.execute_command('CONFIG', 'SET', 'proto-max-bulk-len', '512mb')
    

# class CacheTestCase(BaseReJSONTest):
#     @property
#     def module_args(env):
#         return ['CACHE', 'ON']
#
#     def testLruCache(self):
#         def cacheItems():
#             return getCacheInfo(r)['items']
#         def cacheBytes():
#             return getCacheInfo(r)['bytes']
#
#         r.cmd('JSON.SET', 'myDoc', '.', json.dumps({
#             'foo': 'fooValue',
#             'bar': 'barValue',
#             'baz': 'bazValue',
#             'key\\': 'escapedKey'
#         }))
#
#         res = r.cmd('JSON.GET', 'myDoc', 'foo')
#         r.assertEqual(1, cacheItems())
#         r.assertEqual('"fooValue"', res)
#         r.assertEqual('"fooValue"', r.cmd('JSON.GET', 'myDoc', 'foo'))
#         r.assertEqual('"fooValue"', r.cmd('JSON.GET', 'myDoc', '.foo'))
#         # Get it again - item count should be the same
#         r.cmd('JSON.GET', 'myDoc', 'foo')
#         r.assertEqual(1, cacheItems())
#
#         res = r.cmd('JSON.GET', 'myDoc', '.')
#         # print repr(json.loads(res))
#         r.assertEqual({u'bar': u'barValue', u'foo': u'fooValue', u'baz': u'bazValue', u'key\\': u'escapedKey'},
#                          json.loads(res))
#
#         # Try to issue multiple gets
#         r.cmd('JSON.GET', 'myDoc', '.foo')
#         r.cmd('JSON.GET', 'myDoc', 'foo')
#         r.cmd('JSON.GET', 'myDoc', '.bar')
#         r.cmd('JSON.GET', 'myDoc', 'bar')
#
#         res = r.cmd('JSON.GET', 'myDoc', '.foo', 'foo', '.bar', 'bar', '["key\\"]')
#         # print repr(json.loads(res))
#         r.assertEqual({u'.foo': u'fooValue', u'foo': u'fooValue', u'bar': u'barValue', u'.bar': u'barValue', u'["key\\"]': u'escapedKey'}, json.loads(res))
#
#         r.cmd('JSON.DEL', 'myDoc', '.')
#         r.assertEqual(0, cacheItems())
#         r.assertEqual(0, cacheBytes())
#
#         # Try with an array document
#         r.cmd('JSON.SET', 'arr', '.', '[{}, 1,2,3,4]')
#         r.assertEqual('{}', r.cmd('JSON.GET', 'arr', '[0]'))
#         r.assertEqual(1, cacheItems())
#         r.assertEqual('{}', r.cmd('JSON.GET', 'arr', '[0]'))
#         r.assertEqual(1, cacheItems())
#         r.assertEqual('{}', r.cmd('JSON.GET', 'arr', '[0]'))
#
#         r.assertEqual('[{},1,2,3,4]', r.cmd('JSON.GET', 'arr', '.'))
#         r.assertEqual(2, cacheItems())
#
#         r.cmd('JSON.SET', 'arr', '[0].key', 'null')
#         r.assertEqual(0, cacheItems())
#
#         r.assertEqual('null', r.cmd('JSON.GET', 'arr', '[0].key'))
#         # NULL is still not cached!
#         r.assertEqual(0, cacheItems())
#
#         # Try with a document that contains top level object with an array child
#         r.cmd('JSON.DEL', 'arr', '.')
#         r.cmd('JSON.SET', 'mixed', '.', '{"arr":[{},\"Hello\",2,3,null]}')
#         r.assertEqual("\"Hello\"", r.cmd('JSON.GET', 'mixed', '.arr[1]'))
#         r.assertEqual(1, cacheItems())
#
#         r.cmd('JSON.ARRAPPEND', 'mixed', 'arr', '42')
#         r.assertEqual(0, cacheItems())
#         r.assertEqual("\"Hello\"", r.cmd('JSON.GET', 'mixed', 'arr[1]'))
#
#         # Test cache eviction
#         r.cmd('json._cacheinit', 4096, 20, 0)
#         keys = ['json_{}'.format(x) for x in range(10)]
#         paths = ['path_{}'.format(x) for x in xrange(100)]
#         doc = json.dumps({ p: "some string" for p in paths})
#
#         # 100k different path/key combinations
#         for k in keys:
#             r.cmd('JSON.SET', k, '.', doc)
#
#         # Now get 'em back all
#         for k in keys:
#             for p in paths:
#                 r.cmd('JSON.GET', k, p)
#         r.assertEqual(20, cacheItems())
#
#         r.cmd('json._cacheinit')

# class NoCacheTestCase(BaseReJSONTest):
#     def testNoCache(self):
#         def cacheItems():
#             return getCacheInfo(r)['items']
#         def cacheBytes():
#             return getCacheInfo(r)['bytes']
#
#         r.cmd('JSON.SET', 'myDoc', '.', json.dumps({
#             'foo': 'fooValue',
#             'bar': 'barValue',
#             'baz': 'bazValue',
#             'key\\': 'escapedKey'
#         }))
#
#         res = r.cmd('JSON.GET', 'myDoc', 'foo')
#         r.assertEqual(0, cacheItems())<|MERGE_RESOLUTION|>--- conflicted
+++ resolved
@@ -8,14 +8,10 @@
 import json
 from RLTest import Env
 from includes import *
-<<<<<<< HEAD
 import random
 import string
 from redis.client import NEVER_DECODE
 
-=======
-from redis.client import NEVER_DECODE
->>>>>>> 9ec5c41a
 from RLTest import Defaults
 
 Defaults.decode_responses = True
