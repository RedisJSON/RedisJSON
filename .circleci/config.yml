--- conflicted
+++ resolved
@@ -672,11 +672,7 @@
           name: build-with-redis-<<matrix.redis_version>>
           matrix:
             parameters:
-<<<<<<< HEAD
-              redis_version: ["6.0", "6.2", "7.0", "7.2-rc1", "unstable"]
-=======
               redis_version: ["6.0", "6.2", "7.0", "7.2-rc2", "unstable"]
->>>>>>> 8f89d531
   
   nightly-perf-once-a-week:
     triggers:
