--- conflicted
+++ resolved
@@ -324,9 +324,9 @@
               --redistimeseries_port $PERFORMANCE_RTS_PORT \
               --redistimeseries_pass "$PERFORMANCE_RTS_AUTH" \
               --push_results_redistimeseries \
-<<<<<<< HEAD
-              --allowed-envs << parameters.allowed_envs >>
-  benchmark-steps-test:
+              --allowed-envs << parameters.allowed_envs >> || true
+
+benchmark-steps-test:
     parameters:
       github_actor:
         type: string
@@ -407,8 +407,6 @@
               --push_results_redistimeseries \
               --allowed-envs << parameters.allowed_envs >> 
 
-=======
-              --allowed-envs << parameters.allowed_envs >> || true
       - run:
           name: Generate Pull Request Performance info
           command: |
@@ -419,7 +417,7 @@
                   --auto-approve \
                   --pull-request ${CIRCLE_PULL_REQUEST##*/}
             fi
->>>>>>> 7361ad45
+
 #----------------------------------------------------------------------------------------------------------------------------------
 
 jobs:
