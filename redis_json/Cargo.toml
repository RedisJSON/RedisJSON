[package]
name = "redis_json"
version = "2.6.1"
authors = ["Guy Korland <guy.korland@redis.com>", "Meir Shpilraien <meir@redis.com>", "Omer Shadmi <omer.shadmi@redis.com>"]
edition.workspace = true
description = "JSON data type for Redis"
repository.workspace = true
readme = "README.md" 
license.workspace = true
keywords = ["redis", "json", "plugin"]
categories = ["database-implementations"]
homepage = "https://redis.io/docs/stack/json/"

[lib]
crate-type = ["cdylib", "rlib"]
name = "rejson"

[dev-dependencies]
env_logger = "0.10.0"

[dependencies]
bitflags = "1.3"
bson.workspace = true
ijson.workspace = true
serde_json.workspace = true
serde.workspace = true
libc = "0.2"
redis-module = "2.0"
itertools = "0.10"
json_path = {path="../json_path"}

[features]
as-library = []
<<<<<<< HEAD
=======
thread_safe = ["ijson/thread_safe"]
>>>>>>> 8e494df7
<|MERGE_RESOLUTION|>--- conflicted
+++ resolved
@@ -1,6 +1,6 @@
 [package]
 name = "redis_json"
-version = "2.6.1"
+version = "2.6.99"
 authors = ["Guy Korland <guy.korland@redis.com>", "Meir Shpilraien <meir@redis.com>", "Omer Shadmi <omer.shadmi@redis.com>"]
 edition.workspace = true
 description = "JSON data type for Redis"
@@ -31,7 +31,4 @@
 
 [features]
 as-library = []
-<<<<<<< HEAD
-=======
-thread_safe = ["ijson/thread_safe"]
->>>>>>> 8e494df7
+thread_safe = ["ijson/thread_safe"]