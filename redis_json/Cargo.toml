--- conflicted
+++ resolved
@@ -24,11 +24,7 @@
 serde_json.workspace = true
 serde.workspace = true
 libc = "0.2"
-<<<<<<< HEAD
-redis-module = { version="2.0"}
-=======
 redis-module = "2.0"
->>>>>>> 60020668
 itertools = "0.10"
 json_path = {path="../json_path"}
 
