[package]
name = "redisjson"
version = "0.8.0"
authors = ["Gavrie Philipson <gavrie@redislabs.com>"]
edition = "2018"

[lib]
crate-type = ["cdylib"]
name = "rejson"

[dependencies]
bson = "0.14"
serde_json = "1.0"
libc = "0.2"
jsonpath_lib = { git="https://github.com/gkorland/jsonpath.git", branch="patch-1" }
<<<<<<< HEAD
redis-module = { version="0.7.0", features = ["experimental-api"]}
redisearch_api =  { git="https://github.com/RediSearch/redisearch-api-rs", branch="del_doc"}
=======
redis-module = { version="0.9.0", features = ["experimental-api"]}
redisearch_api = "0.3.1"

[features]
# Workaround to allow cfg(feature = "test") in redismodue-rs dependencies:
# https://github.com/RedisLabsModules/redismodule-rs/pull/68
# This requires running the tests with `--features test`
test = ["redis-module/test"]
>>>>>>> 4488f071
<|MERGE_RESOLUTION|>--- conflicted
+++ resolved
@@ -13,16 +13,11 @@
 serde_json = "1.0"
 libc = "0.2"
 jsonpath_lib = { git="https://github.com/gkorland/jsonpath.git", branch="patch-1" }
-<<<<<<< HEAD
-redis-module = { version="0.7.0", features = ["experimental-api"]}
-redisearch_api =  { git="https://github.com/RediSearch/redisearch-api-rs", branch="del_doc"}
-=======
 redis-module = { version="0.9.0", features = ["experimental-api"]}
-redisearch_api = "0.3.1"
+redisearch_api = "0.4.0"
 
 [features]
 # Workaround to allow cfg(feature = "test") in redismodue-rs dependencies:
 # https://github.com/RedisLabsModules/redismodule-rs/pull/68
 # This requires running the tests with `--features test`
-test = ["redis-module/test"]
->>>>>>> 4488f071
+test = ["redis-module/test"]