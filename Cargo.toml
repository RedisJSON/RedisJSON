--- conflicted
+++ resolved
@@ -1,59 +1,6 @@
 [workspace]
 
-<<<<<<< HEAD
-[lib]
-crate-type = ["cdylib", "rlib"]
-name = "rejson"
-
-[dev-dependencies]
-env_logger = "0.10.0"
-
-[dependencies]
-pest = "2.1"
-pest_derive = "2.1"
-bitflags = "1.3"
-log = "0.4"
-bson = "0.14"
-ijson = "0.1.3"
-serde_json = { version="1.0", features = ["unbounded_depth"]}
-serde = "1.0"
-libc = "0.2"
-redis-module = "2.0"
-itertools = "0.10"
-regex = "1"
-
-[features]
-as-library = []
-
-[[test]]
-name = "array_filter"
-path = "tests/rust_tests/array_filter.rs"
-
-[[test]]
-name = "filter"
-path = "tests/rust_tests/filter.rs"
-
-[[test]]
-name = "jsonpath_examples"
-path = "tests/rust_tests/jsonpath_examples.rs"
-
-[[test]]
-name = "op"
-path = "tests/rust_tests/op.rs"
-
-[[test]]
-name = "paths"
-path = "tests/rust_tests/paths.rs"
-
-[[test]]
-name = "return_type"
-path = "tests/rust_tests/return_type.rs"
-
-[profile.release]
-debug = 1
-=======
 members = [
     "json_path",
     "redis_json"
-]
->>>>>>> 8ca40430
+]