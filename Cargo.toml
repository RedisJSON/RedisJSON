--- conflicted
+++ resolved
@@ -14,12 +14,7 @@
 serde = "1.0"
 libc = "0.2"
 jsonpath_lib = { git="https://github.com/RedisJSON/jsonpath.git", branch="public-parser" }
-<<<<<<< HEAD
-redis-module = { version="0.16", features = ["experimental-api"]}
-lazy_static = "1.4.0"
-=======
 redis-module = { version="0.17", features = ["experimental-api"]}
->>>>>>> 85471e9e
 # readies-wd40 = { path = "deps/readies/wd40" }
 
 [features]
