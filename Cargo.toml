[package]
name = "redisjson"
version = "99.99.99"
authors = ["Gavrie Philipson <gavrie@redislabs.com>"]
edition = "2018"

[lib]
crate-type = ["cdylib"]
name = "rejson"

[dependencies]
bson = "0.14"
serde_json = "1.0"
serde = "1.0"
libc = "0.2"
jsonpath_lib = { git="https://github.com/RedisJSON/jsonpath.git", branch="public-parser" }
<<<<<<< HEAD
redis-module = { version="0.14", features = ["experimental-api"]}
=======
redis-module = { version="0.14  ", features = ["experimental-api"]}
>>>>>>> 485159d4

[features]
# Workaround to allow cfg(feature = "test") in redismodue-rs dependencies:
# https://github.com/RedisLabsModules/redismodule-rs/pull/68
# This requires running the tests with `--features test`
test = ["redis-module/test"]<|MERGE_RESOLUTION|>--- conflicted
+++ resolved
@@ -14,11 +14,7 @@
 serde = "1.0"
 libc = "0.2"
 jsonpath_lib = { git="https://github.com/RedisJSON/jsonpath.git", branch="public-parser" }
-<<<<<<< HEAD
 redis-module = { version="0.14", features = ["experimental-api"]}
-=======
-redis-module = { version="0.14  ", features = ["experimental-api"]}
->>>>>>> 485159d4
 
 [features]
 # Workaround to allow cfg(feature = "test") in redismodue-rs dependencies:
