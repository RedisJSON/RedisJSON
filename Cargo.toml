--- conflicted
+++ resolved
@@ -24,11 +24,7 @@
 serde = "1.0"
 libc = "0.2"
 jsonpath_lib = { git = "https://github.com/RedisJSON/jsonpath.git", branch = "generic_json_path" }
-<<<<<<< HEAD
-redis-module = { version="0.27", features = ["experimental-api"]}
-=======
 redis-module = { version="1.0", features = ["experimental-api"]}
->>>>>>> 8dbef98d
 itertools = "0.10.1"
 [features]
 # Workaround to allow cfg(feature = "test") in redismodue-rs dependencies:
