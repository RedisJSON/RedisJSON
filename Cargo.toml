cargo-features = ["edition2021"]

[package]
name = "redisjson"
<<<<<<< HEAD
version = "2.0.8"
=======
version = "99.99.99"
>>>>>>> e22ac652
authors = ["Guy Korland <guy.korland@redis.com>", "Meir Shpilraien <meir@redis.com>", "Omer Shadmi <omer.shadmi@redis.com>"]
edition = "2021"
description = "JSON data type for Redis"
repository = "https://github.com/RedisJSON/RedisJSON"
readme = "README.md" 
license = "Redis Source Available License (RSAL)"
keywords = ["redis", "json", "plugin"]
categories = ["database-implementations"]

[lib]
crate-type = ["cdylib", "rlib"]
name = "rejson"

[dependencies]
log = "0.4"
bson = "0.14"
ijson = "0.1.3"
serde_json = "1.0"
serde = "1.0"
libc = "0.2"
jsonpath_lib = { git = "https://github.com/RedisJSON/jsonpath.git", branch = "generic_json_path" }
redis-module = { version="1.0", features = ["experimental-api"]}
itertools = "0.10.1"
[features]
# Workaround to allow cfg(feature = "test") in redismodue-rs dependencies:
# https://github.com/RedisLabsModules/redismodule-rs/pull/68
# This requires running the tests with `--features test`
test = ["redis-module/test"]
as-library = []

[profile.release]
debug = 1<|MERGE_RESOLUTION|>--- conflicted
+++ resolved
@@ -2,11 +2,7 @@
 
 [package]
 name = "redisjson"
-<<<<<<< HEAD
-version = "2.0.8"
-=======
-version = "99.99.99"
->>>>>>> e22ac652
+version = "2.0.9"
 authors = ["Guy Korland <guy.korland@redis.com>", "Meir Shpilraien <meir@redis.com>", "Omer Shadmi <omer.shadmi@redis.com>"]
 edition = "2021"
 description = "JSON data type for Redis"
