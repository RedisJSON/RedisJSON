--- conflicted
+++ resolved
@@ -32,15 +32,8 @@
         self.run(f"{READIES}/bin/getgcc")
 
     def redhat_compat(self):
-<<<<<<< HEAD
-        # redhat-lsb-core is not available for RHEL 9
-        if(self.os_version[0] < 9):
-            self.install("redhat-lsb-core")
-
-=======
         if self.dist == "centos" and self.os_version[0] < 9:
             self.install("redhat-lsb-core")
->>>>>>> aa208e7a
         self.install("which")
         self.run(f"{READIES}/bin/getgcc --modern")
 
