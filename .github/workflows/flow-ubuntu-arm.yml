name: Build and Test ubuntu ARM instances

on:
  workflow_dispatch: # Allows you to run this workflow manually from the Actions tab
    inputs:
      redis-ref:
        description: 'Redis ref to checkout'
        required: true
        default: 'unstable'
      run-test:
        type: boolean
        default: true
  workflow_call: # Allows to run this workflow from another workflow
    inputs:
      redis-ref:
        description: 'Redis ref to checkout'
        type: string
        required: true
      run-test:
        type: boolean
        default: true

permissions:
  id-token: write # This is required for requesting the JWT
  contents: read  # This is required for actions/checkout


jobs:
  setup-environment:
    runs-on: ubuntu-latest
    outputs:
      TAGGED: ${{ steps.set-env.outputs.TAGGED }}
      TAG: ${{ steps.set-env.outputs.TAG }}
      BRANCH: ${{ steps.set-env.outputs.BRANCH }}
      TAG_OR_BRANCH: ${{ steps.set-env.outputs.TAG }}${{ steps.set-env.outputs.BRANCH }}
      redis-ref: ${{ steps.set-env.outputs.redis-ref }}
    steps:
      - name: checkout
        uses: actions/checkout@v4
        with:
          fetch-depth: 0
      - name: set env
        id: set-env
        uses: ./.github/actions/setup-env
        with:
          github-ref: ${{ github.ref }}
          redis-ref: ${{ inputs.redis-ref }}

  ubuntu-arm64:
    runs-on: ubuntu24-arm64-4-16 # ubuntu24-arm64-2-8
    needs: setup-environment
    strategy:
      matrix:
        docker:
          - image: "ubuntu:bionic"
            nick: "bionic"
            install_git: |
              apt-get update && apt-get install -y software-properties-common
              add-apt-repository ppa:git-core/ppa && apt-get update && apt-get install -y git
            install_deps: |
              apt update -qq
              apt upgrade -yqq
              apt dist-upgrade -yqq
              apt install -yqq software-properties-common unzip rsync
              add-apt-repository ppa:ubuntu-toolchain-r/test -y
              apt update
              apt install -yqq build-essential wget curl make gcc-10 g++-10 openssl libssl-dev cargo binfmt-support \
                lsb-core awscli libclang-dev clang curl
              update-alternatives --install /usr/bin/gcc gcc /usr/bin/gcc-10 60 --slave /usr/bin/g++ g++ /usr/bin/g++-10
              apt -y install python3.8 python3.8-venv python3.8-dev python3-venv python3-dev python3-pip
              update-alternatives --install /usr/bin/python3 python3 /usr/bin/python3.8 2
          - image: "ubuntu:focal"
            nick: focal
            install_git: | 
              apt-get update && apt-get install -y software-properties-common
              add-apt-repository ppa:git-core/ppa && apt-get update && apt-get install -y git
            install_deps: |
              apt update -qq
              apt upgrade -yqq
              apt install -yqq wget make clang-format gcc python3 python3-venv python3-pip lcov git openssl libssl-dev \
                  unzip rsync build-essential gcc-10 g++-10 cargo libclang-dev clang curl
              update-alternatives --install /usr/bin/gcc gcc /usr/bin/gcc-10 60 --slave /usr/bin/g++ g++ /usr/bin/g++-10
          - image: "ubuntu:jammy"
            nick: "jammy"
            install_git: |
              apt-get update && apt-get install -y git
            install_deps: |
              apt update -qq
              apt upgrade -yqq
              apt install -yqq git wget build-essential lcov openssl libssl-dev \
                python3 python3-pip python3-venv python3-dev unzip rsync libclang-dev clang curl
    defaults:
      run:
        shell: bash
    env:
      TAGGED: ${{ needs.setup-environment.outputs.TAGGED }}
      VERSION: ${{ needs.setup-environment.outputs.TAG }}
      BRANCH: ${{ needs.setup-environment.outputs.BRANCH }}
      TAG_OR_BRANCH: ${{ needs.setup-environment.outputs.TAG_OR_BRANCH}}
    container:
      image: ${{ matrix.docker.image }}
    steps:
      - name: Install git
        run: |
          ${{ matrix.docker.install_git }}
      - name: git checkout
        if: matrix.docker.image == 'ubuntu:bionic'
        run: |
          # Perform checkout
          REPO_URL="https://github.com/${{ github.repository }}.git"
          # Clone the repository to the current directory
          git config --global --add safe.directory /__w/${{ github.repository }}
          git clone --recurse-submodules --depth=1 $REPO_URL .
          REF=${{github.sha}}
          git fetch origin ${REF}
          git checkout ${REF}
          git submodule update --init --recursive
      - name: Checkout the module
        if: matrix.docker.image != 'ubuntu:bionic'
        uses: actions/checkout@v4
        with:
          submodules: 'recursive'
      - name: Install dependencies
        run: |
          ${{ matrix.docker.install_deps }}
        env:
          DEBIAN_FRONTEND: noninteractive
      - name: Checkout Redis
        if: matrix.docker.image != 'ubuntu:bionic'
        uses: actions/checkout@v4
        with:
          repository: 'redis/redis'
          ref: ${{ needs.setup-environment.outputs.redis-ref }}
          path: 'redis'
      - name: Get Redis
        if: matrix.docker.image == 'ubuntu:bionic'
        run: |
          # Perform checkout
          REPO_URL="https://github.com/redis/redis.git"
          # Clone the repository to the current directory
<<<<<<< HEAD
          git clone --recurse-submodules $REPO_URL redis
          cd redis
          git fetch origin ${{ needs.setup-environment.outputs.redis-ref }}
          git checkout ${{ needs.setup-environment.outputs.redis-ref }}
=======
          git clone --recurse-submodules --depth=1 $REPO_URL redis
          cd redis
          git fetch origin ${{inputs.redis-ref}}
          git checkout ${{inputs.redis-ref}}
>>>>>>> d7743534
          git submodule update --init --recursive
      - name: Get Rust
        run: |
          curl --proto '=https' --tlsv1.2 -sSf https://sh.rustup.rs | sh -s -- -y
          source "$HOME/.cargo/env"
          rustup update
          rustup update nightly
          rustup component add rust-src --toolchain nightly
      - name: Install python dependencies
        run: |
          echo ::group::activate venv
            python3 -m venv venv
            echo "source $PWD/venv/bin/activate" >> ~/.bash_profile
            source venv/bin/activate
          echo ::endgroup::
          echo ::group::install requirements
            pip install -q --upgrade setuptools
            pip install -q --upgrade pip
            pip install -q -r tests/pytest/requirements.txt
            pip install -q -r .install/build_package_requirements.txt
          echo ::endgroup::
        env:
          PIP_BREAK_SYSTEM_PACKAGES: 1
      - name: build
        uses: ./.github/actions/build-json-module-and-redis-with-cargo
      - name: Test
        if: ${{inputs.run-test}}
        run: |
          source venv/bin/activate
          MODULE=$(realpath ./target/release/rejson.so) RLTEST_ARGS='--no-progress' ./tests/pytest/tests.sh
      - name: Pack module
        uses: ./.github/actions/pack-module
      - name: Upload artifacts to S3
        uses: ./.github/actions/upload-artifacts-to-s3-without-make
        with:
          aws-access-key-id: ${{ secrets.AWS_ACCESS_KEY_ID }}
          aws-secret-access-key: ${{ secrets.AWS_SECRET_ACCESS_KEY }}
          github-ref: ${{ github.ref }}<|MERGE_RESOLUTION|>--- conflicted
+++ resolved
@@ -138,17 +138,10 @@
           # Perform checkout
           REPO_URL="https://github.com/redis/redis.git"
           # Clone the repository to the current directory
-<<<<<<< HEAD
           git clone --recurse-submodules $REPO_URL redis
           cd redis
           git fetch origin ${{ needs.setup-environment.outputs.redis-ref }}
           git checkout ${{ needs.setup-environment.outputs.redis-ref }}
-=======
-          git clone --recurse-submodules --depth=1 $REPO_URL redis
-          cd redis
-          git fetch origin ${{inputs.redis-ref}}
-          git checkout ${{inputs.redis-ref}}
->>>>>>> d7743534
           git submodule update --init --recursive
       - name: Get Rust
         run: |
