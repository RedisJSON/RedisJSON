// RedisJSON Redis module.
//
// Translate between JSON and tree of Redis objects:
// User-provided JSON is converted to a tree. This tree is stored transparently in Redis.
// It can be operated on (e.g. INCR) and serialized back to JSON.

use redis_module::raw::{self};
use std::os::raw::{c_int, c_void};

use crate::backward;
use crate::error::Error;
use crate::ivalue_manager::RedisIValueJsonKeyManager;
use crate::manager::{Manager, RedisJsonKeyManager};
use crate::{get_manager_type, ManagerType};
use serde::Serialize;
use std::fmt;
use std::fmt::Display;
use std::marker::PhantomData;
<<<<<<< HEAD
=======
use std::str::FromStr;
>>>>>>> f08d0863

/// Returns normalized start index
pub fn normalize_arr_start_index(start: i64, len: i64) -> i64 {
    if start < 0 {
        0.max(len + start)
    } else {
        // start >= 0
        start.min(len - 1)
    }
}

/// Return normalized `(start, end)` indices as a tuple
pub fn normalize_arr_indices(start: i64, end: i64, len: i64) -> (i64, i64) {
    // Normalize start
    let start = normalize_arr_start_index(start, len);
    // Normalize end
    let end = match end {
        0 => len,
        e if e < 0 => 0.max(len + end),
        _ => end.min(len),
    };
    (start, end)
}

#[derive(Debug, PartialEq)]
pub enum SetOptions {
    NotExists,
    AlreadyExists,
    None,
}

#[derive(Debug, PartialEq)]
pub enum Format {
    JSON,
    BSON,
}
impl FromStr for Format {
    type Err = Error;

    fn from_str(s: &str) -> Result<Self, Self::Err> {
        match s {
            "JSON" => Ok(Self::JSON),
            "BSON" => Ok(Self::BSON),
            _ => Err("ERR wrong format".into()),
        }
    }
}

///
/// Backwards compatibility convertor for RedisJSON 1.x clients
///
pub struct Path<'a> {
    original_path: &'a str,
    fixed_path: Option<String>,
}

impl<'a> Path<'a> {
    pub fn new(path: &'a str) -> Path {
        let fixed_path = if path.starts_with('$') {
            None
        } else {
            let mut cloned = path.to_string();
            if path == "." {
                cloned.replace_range(..1, "$");
            } else if path.starts_with('.') {
                cloned.insert(0, '$');
            } else {
                cloned.insert_str(0, "$.");
            }
            Some(cloned)
        };
        Path {
            original_path: path,
            fixed_path,
        }
    }

    pub fn is_legacy(&self) -> bool {
        self.fixed_path.is_some()
    }

    pub fn get_path(&'a self) -> &'a str {
        self.fixed_path
            .as_ref()
            .map_or(self.original_path, |s| s.as_str())
    }

    pub fn get_original(&self) -> &'a str {
        self.original_path
    }
}

impl Display for Path<'_> {
    fn fmt(&self, f: &mut fmt::Formatter) -> fmt::Result {
        write!(f, "{}", self.get_path())
    }
}

#[derive(Debug)]
pub struct RedisJSON<T> {
    //FIXME: make private and expose array/object Values without requiring a path
    pub data: T,
}

pub mod type_methods {
    use super::*;
<<<<<<< HEAD
    use std::ptr::null_mut;
=======
    use std::{ffi::CString, ptr::null_mut};
>>>>>>> f08d0863

    pub extern "C" fn rdb_load(rdb: *mut raw::RedisModuleIO, encver: c_int) -> *mut c_void {
        let json_string = value_rdb_load_json(rdb, encver);
        match json_string {
            Ok(json_string) => match get_manager_type() {
                ManagerType::SerdeValue => {
                    let m = RedisJsonKeyManager {
                        phantom: PhantomData,
                    };
                    let v = m.from_str(&json_string, Format::JSON);
                    match v {
<<<<<<< HEAD
                        Ok(res) => Box::into_raw(Box::new(res)) as *mut c_void,
=======
                        Ok(res) => Box::into_raw(Box::new(res)).cast::<libc::c_void>(),
>>>>>>> f08d0863
                        Err(_) => null_mut(),
                    }
                }
                ManagerType::IValue => {
                    let m = RedisIValueJsonKeyManager {
                        phantom: PhantomData,
                    };
                    let v = m.from_str(&json_string, Format::JSON);
                    match v {
<<<<<<< HEAD
                        Ok(res) => Box::into_raw(Box::new(res)) as *mut c_void,
=======
                        Ok(res) => Box::into_raw(Box::new(res)).cast::<libc::c_void>(),
>>>>>>> f08d0863
                        Err(_) => null_mut(),
                    }
                }
            },
            Err(_) => null_mut(),
        }
    }

    #[allow(non_snake_case, unused)]
    pub fn value_rdb_load_json(
        rdb: *mut raw::RedisModuleIO,
        encver: c_int,
    ) -> Result<String, Error> {
        Ok(match encver {
            0 => {
                let v = backward::json_rdb_load(rdb)?;

                let mut out = serde_json::Serializer::new(Vec::new());
                v.serialize(&mut out).unwrap();
                String::from_utf8(out.into_inner()).unwrap()
            }
            2 => {
                let data = raw::load_string(rdb)?;
                // Backward support for modules that had AUX field for RediSarch
                // TODO remove in future versions
                let u = raw::load_unsigned(rdb)?;
                if u > 0 {
                    raw::load_string(rdb)?;
                    raw::load_string(rdb)?;
                }
                data.try_as_str()?.to_string()
            }
            3 => {
                let data = raw::load_string(rdb)?;
                data.try_as_str()?.to_string()
            }
            _ => panic!("Can't load old RedisJSON RDB"),
        })
    }

    #[allow(non_snake_case, unused)]
    pub unsafe extern "C" fn free(value: *mut c_void) {
        if value.is_null() {
            // on Redis 6.0 we might get a NULL value here, so we need to handle it.
            return;
        }
        match get_manager_type() {
            ManagerType::SerdeValue => {
<<<<<<< HEAD
                let v = value as *mut RedisJSON<serde_json::Value>;
=======
                let v = value.cast::<RedisJSON<serde_json::Value>>();
>>>>>>> f08d0863
                // Take ownership of the data from Redis (causing it to be dropped when we return)
                Box::from_raw(v);
            }
            ManagerType::IValue => {
<<<<<<< HEAD
                let v = value as *mut RedisJSON<ijson::IValue>;
=======
                let v = value.cast::<RedisJSON<ijson::IValue>>();
>>>>>>> f08d0863
                // Take ownership of the data from Redis (causing it to be dropped when we return)
                Box::from_raw(v);
            }
        };
    }

    #[allow(non_snake_case, unused)]
    pub unsafe extern "C" fn rdb_save(rdb: *mut raw::RedisModuleIO, value: *mut c_void) {
        let mut out = serde_json::Serializer::new(Vec::new());
        let json = match get_manager_type() {
            ManagerType::SerdeValue => {
<<<<<<< HEAD
                let v = unsafe { &*(value as *mut RedisJSON<serde_json::Value>) };
=======
                let v = unsafe { &*value.cast::<RedisJSON<serde_json::Value>>() };
>>>>>>> f08d0863
                v.data.serialize(&mut out).unwrap();
                String::from_utf8(out.into_inner()).unwrap()
            }
            ManagerType::IValue => {
<<<<<<< HEAD
                let v = unsafe { &*(value as *mut RedisJSON<ijson::IValue>) };
=======
                let v = unsafe { &*value.cast::<RedisJSON<ijson::IValue>>() };
>>>>>>> f08d0863
                v.data.serialize(&mut out).unwrap();
                String::from_utf8(out.into_inner()).unwrap()
            }
        };
<<<<<<< HEAD
        raw::save_string(rdb, &json);
=======
        let cjson = CString::new(json).unwrap();
        raw::save_string(rdb, cjson.to_str().unwrap());
    }

    #[allow(non_snake_case, unused)]
    pub unsafe extern "C" fn mem_usage(value: *const c_void) -> usize {
        match get_manager_type() {
            ManagerType::SerdeValue => {
                let json = unsafe { &*(value as *mut RedisJSON<serde_json::Value>) };
                let manager = RedisJsonKeyManager {
                    phantom: PhantomData,
                };
                manager.get_memory(&json.data).unwrap_or(0)
            }
            ManagerType::IValue => {
                let json = unsafe { &*(value as *mut RedisJSON<ijson::IValue>) };
                let manager = RedisIValueJsonKeyManager {
                    phantom: PhantomData,
                };
                manager.get_memory(&json.data).unwrap_or(0)
            }
        }
>>>>>>> f08d0863
    }
}<|MERGE_RESOLUTION|>--- conflicted
+++ resolved
@@ -16,10 +16,7 @@
 use std::fmt;
 use std::fmt::Display;
 use std::marker::PhantomData;
-<<<<<<< HEAD
-=======
 use std::str::FromStr;
->>>>>>> f08d0863
 
 /// Returns normalized start index
 pub fn normalize_arr_start_index(start: i64, len: i64) -> i64 {
@@ -126,11 +123,7 @@
 
 pub mod type_methods {
     use super::*;
-<<<<<<< HEAD
-    use std::ptr::null_mut;
-=======
     use std::{ffi::CString, ptr::null_mut};
->>>>>>> f08d0863
 
     pub extern "C" fn rdb_load(rdb: *mut raw::RedisModuleIO, encver: c_int) -> *mut c_void {
         let json_string = value_rdb_load_json(rdb, encver);
@@ -142,11 +135,7 @@
                     };
                     let v = m.from_str(&json_string, Format::JSON);
                     match v {
-<<<<<<< HEAD
-                        Ok(res) => Box::into_raw(Box::new(res)) as *mut c_void,
-=======
                         Ok(res) => Box::into_raw(Box::new(res)).cast::<libc::c_void>(),
->>>>>>> f08d0863
                         Err(_) => null_mut(),
                     }
                 }
@@ -156,11 +145,7 @@
                     };
                     let v = m.from_str(&json_string, Format::JSON);
                     match v {
-<<<<<<< HEAD
-                        Ok(res) => Box::into_raw(Box::new(res)) as *mut c_void,
-=======
                         Ok(res) => Box::into_raw(Box::new(res)).cast::<libc::c_void>(),
->>>>>>> f08d0863
                         Err(_) => null_mut(),
                     }
                 }
@@ -209,20 +194,12 @@
         }
         match get_manager_type() {
             ManagerType::SerdeValue => {
-<<<<<<< HEAD
-                let v = value as *mut RedisJSON<serde_json::Value>;
-=======
                 let v = value.cast::<RedisJSON<serde_json::Value>>();
->>>>>>> f08d0863
                 // Take ownership of the data from Redis (causing it to be dropped when we return)
                 Box::from_raw(v);
             }
             ManagerType::IValue => {
-<<<<<<< HEAD
-                let v = value as *mut RedisJSON<ijson::IValue>;
-=======
                 let v = value.cast::<RedisJSON<ijson::IValue>>();
->>>>>>> f08d0863
                 // Take ownership of the data from Redis (causing it to be dropped when we return)
                 Box::from_raw(v);
             }
@@ -234,27 +211,16 @@
         let mut out = serde_json::Serializer::new(Vec::new());
         let json = match get_manager_type() {
             ManagerType::SerdeValue => {
-<<<<<<< HEAD
-                let v = unsafe { &*(value as *mut RedisJSON<serde_json::Value>) };
-=======
                 let v = unsafe { &*value.cast::<RedisJSON<serde_json::Value>>() };
->>>>>>> f08d0863
                 v.data.serialize(&mut out).unwrap();
                 String::from_utf8(out.into_inner()).unwrap()
             }
             ManagerType::IValue => {
-<<<<<<< HEAD
-                let v = unsafe { &*(value as *mut RedisJSON<ijson::IValue>) };
-=======
                 let v = unsafe { &*value.cast::<RedisJSON<ijson::IValue>>() };
->>>>>>> f08d0863
                 v.data.serialize(&mut out).unwrap();
                 String::from_utf8(out.into_inner()).unwrap()
             }
         };
-<<<<<<< HEAD
-        raw::save_string(rdb, &json);
-=======
         let cjson = CString::new(json).unwrap();
         raw::save_string(rdb, cjson.to_str().unwrap());
     }
@@ -277,6 +243,5 @@
                 manager.get_memory(&json.data).unwrap_or(0)
             }
         }
->>>>>>> f08d0863
     }
 }