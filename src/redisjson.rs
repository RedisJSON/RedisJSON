// RedisJSON Redis module.
//
// Translate between JSON and tree of Redis objects:
// User-provided JSON is converted to a tree. This tree is stored transparently in Redis.
// It can be operated on (e.g. INCR) and serialized back to JSON.

use serde_json::Value;
use jsonpath::Selector;

pub struct Error {
    msg: String,
}

impl From<serde_json::Error> for Error {
    fn from(e: serde_json::Error) -> Self {
        Error { msg: format!("{}", e.to_string()) }
    }
}

impl From<Error> for redismodule::RedisError {
    fn from(e: Error) -> Self {
        redismodule::RedisError::String(e.msg)
    }
}

#[derive(Debug)]
pub struct RedisJSON {
    data: Value,
}

impl RedisJSON {
    pub fn from_str(data: &str) -> Result<Self, Error> {
        eprintln!("Parsing JSON from input '{}'", data);

        // Parse the string of data into serde_json::Value.
        let v: Value = serde_json::from_str(data)?;

        Ok(Self { data: v })
    }

    pub fn set_value(&mut self, data: &str) -> Result<(), Error> {
        eprintln!("Parsing JSON from input '{}'", data);

        // Parse the string of data into serde_json::Value.
        let v: Value = serde_json::from_str(data)?;

        self.data = v;

        Ok(())
    }

    pub fn to_string(&self, path: &str) -> Result<String, Error> {
        eprintln!("Serializing back to JSON");

        let s = match self.get_doc(path)? {
            Some(doc) => serde_json::to_string(&doc)?,
            None => String::new()
        };

        Ok(s)
    }

    pub fn str_len(&self, path: &str) -> Result<usize, Error> {
        match self.get_doc(path)? {
            Some(doc) => {
                match doc.as_str() {
                    Some(s) => Ok(s.len()),
                    None => Err(Error{msg: "ERR wrong type of path value".to_string()})
                }
            }
            None => Ok(0) // path not found
        }
    }

    pub fn get_doc(&self, path: &str) -> Result<Option<&Value>, Error> {
        // Create a JSONPath selector
        let selector = Selector::new(path).map_err(|e| Error {
            msg: format!("{}", e),
        })?;

        Ok(selector.find(&self.data).next())
    }

<<<<<<< HEAD
=======
    pub fn get_type(&self, path: &str) -> Result<String, Error> {
        let s = match self.get_doc(path)? {
            Some(doc) => {
                match doc {
                    Value::Null => "null",
                    Value::Bool(_) => "boolean",
                    Value::Number(_) => "number",
                    Value::String(_) => "string",
                    Value::Array(_) => "array",
                    Value::Object(_) => "object",
                }
            }
            None => ""
        };
        Ok(s.to_string())
    }

    pub fn get_doc(&self, path: &str) -> Result<Option<&Value>, Error> {
        // Create a JSONPath selector
        let selector = Selector::new(path).map_err(|e| Error {
            msg: format!("{}", e),
        })?;

        Ok(selector.find(&self.data).next())
    }
>>>>>>> 4f9df619
}<|MERGE_RESOLUTION|>--- conflicted
+++ resolved
@@ -81,8 +81,6 @@
         Ok(selector.find(&self.data).next())
     }
 
-<<<<<<< HEAD
-=======
     pub fn get_type(&self, path: &str) -> Result<String, Error> {
         let s = match self.get_doc(path)? {
             Some(doc) => {
@@ -108,5 +106,4 @@
 
         Ok(selector.find(&self.data).next())
     }
->>>>>>> 4f9df619
 }