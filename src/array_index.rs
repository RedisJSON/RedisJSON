--- conflicted
+++ resolved
@@ -1,14 +1,10 @@
-<<<<<<< HEAD
-pub trait ArrayIndex {
-=======
 /*
  * Copyright Redis Ltd. 2016 - present
  * Licensed under your choice of the Redis Source Available License 2.0 (RSALv2) or
  * the Server Side Public License v1 (SSPLv1).
  */
 
-pub(crate) trait ArrayIndex {
->>>>>>> d446c942
+pub trait ArrayIndex {
     fn normalize(self, len: i64) -> usize;
 }
 
