--- conflicted
+++ resolved
@@ -132,13 +132,8 @@
     ctx: *mut rawmod::RedisModuleCtx,
     str: *mut *mut rawmod::RedisModuleString,
 ) -> c_int {
-<<<<<<< HEAD
     let json = unsafe { &*(json.cast::<M::V>()) };
-    let res = KeyValue::new(json).to_value(json).to_string();
-=======
-    let json = unsafe { &*(json as *const M::V) };
     let res = KeyValue::<M::V>::serialize_object(json, None, None, None);
->>>>>>> 58ea6f19
     create_rmstring(ctx, &res, str)
 }
 
