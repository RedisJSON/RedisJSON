--- conflicted
+++ resolved
@@ -526,19 +526,11 @@
                 LLAPI_CTX = Some(rawmod::RedisModule_GetThreadSafeContext.unwrap()(
                     std::ptr::null_mut(),
                 ));
-<<<<<<< HEAD
-
-=======
->>>>>>> 8dbef98d
                 ctx.export_shared_api(
                     &JSONAPI as *const RedisJSONAPI_V1 as *const c_void,
                     REDISJSON_GETAPI.as_ptr() as *const c_char,
                 );
-<<<<<<< HEAD
             };
-=======
-            }
->>>>>>> 8dbef98d
         }
 
         static JSONAPI: RedisJSONAPI_V1 = RedisJSONAPI_V1 {
