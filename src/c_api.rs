use libc::size_t;
use std::ffi::CString;
use std::os::raw::{c_double, c_int, c_long};
use std::ptr::{null, null_mut};
use std::slice;
use std::{
    ffi::CStr,
    os::raw::{c_char, c_void},
};

use crate::commands::KeyValue;
use jsonpath_lib::select::select_value::{SelectValue, SelectValueType};
use jsonpath_lib::select::Selector;
use redis_module::key::verify_type;
use redis_module::redisraw::bindings::RedisModule_StringPtrLen;
use redis_module::{raw as rawmod, RedisError};
use redis_module::{Context, Status};
use serde_json::Value;

use crate::manager::{Manager, ReadHolder, RedisJsonKeyManager};
use crate::{redisjson::RedisJSON, REDIS_JSON_TYPE};

// extern crate readies_wd40;
// use crate::readies_wd40::{BB, _BB, getenv};

//
// structs
//

#[repr(C)]
pub enum JSONType {
    String = 0,
    Int = 1,
    Double = 2,
    Bool = 3,
    Object = 4,
    Array = 5,
    Null = 6,
}

struct ResultsIterator<'a, V: SelectValue> {
    results: Vec<&'a V>,
    pos: usize,
}

//---------------------------------------------------------------------------------------------

pub fn create_rmstring(
    ctx: *mut rawmod::RedisModuleCtx,
    from_str: &str,
    str: *mut *mut rawmod::RedisModuleString,
) -> c_int {
    if let Ok(s) = CString::new(from_str) {
        let p = s.as_bytes_with_nul().as_ptr() as *const c_char;
        let len = s.as_bytes().len();
        unsafe { *str = rawmod::RedisModule_CreateString.unwrap()(ctx, p, len) };
        return Status::Ok as c_int;
    }
    Status::Err as c_int
}

fn json_api_open_key_internal<M: Manager>(
    manager: M,
    ctx: *mut rawmod::RedisModuleCtx,
    key: &str,
) -> *const M::V {
    let ctx = Context::new(ctx);
    if let Ok(h) = manager.open_key_read(&ctx, key) {
        if let Ok(v) = h.get_value() {
<<<<<<< HEAD
            if let Some(v) = v {
                return v;
=======
            if v.is_some() {
                return Box::into_raw(Box::new(h));
>>>>>>> d3661a39
            }
        }
    }
    null()
}

#[no_mangle]
pub extern "C" fn JSONAPI_openKey(
    ctx: *mut rawmod::RedisModuleCtx,
    key_str: *mut rawmod::RedisModuleString,
) -> *mut c_void {
    let mut len = 0;
    let key = unsafe {
        let bytes = RedisModule_StringPtrLen.unwrap()(key_str, &mut len);
        let bytes = slice::from_raw_parts(bytes as *const u8, len);
        String::from_utf8_lossy(bytes).into_owned()
    };
    json_api_open_key_internal(RedisJsonKeyManager, ctx, &key) as *mut c_void
}

#[no_mangle]
pub extern "C" fn JSONAPI_openKeyFromStr(
    ctx: *mut rawmod::RedisModuleCtx,
    path: *const c_char,
) -> *mut c_void {
    let key = unsafe { CStr::from_ptr(path).to_str().unwrap() };
    json_api_open_key_internal(RedisJsonKeyManager, ctx, &key) as *mut c_void
}

fn json_api_get_at<M: Manager>(_: M, json: *const c_void, index: size_t) -> *const c_void {
    let json = unsafe { &*(json as *const M::V) };
    match json.get_type() {
        SelectValueType::Array => match json.get_index(index) {
<<<<<<< HEAD
            Some(v) => v as *const M::V as *const c_void,
=======
            Some(v) => {
                if !jtype.is_null() {
                    unsafe { *jtype = json_api_get_type_internal(v) as c_int };
                }
                v as *const M::V as *const c_void
            }
>>>>>>> d3661a39
            _ => null(),
        },
        _ => null(),
    }
}

#[no_mangle]
pub extern "C" fn JSONAPI_getAt(json: *const c_void, index: size_t) -> *const c_void {
    json_api_get_at(RedisJsonKeyManager, json, index)
}

fn json_api_get_len<M: Manager>(_: M, json: *const c_void, count: *mut libc::size_t) -> c_int {
    let json = unsafe { &*(json as *const M::V) };
    let len = match json.get_type() {
        SelectValueType::String => Some(json.get_str().len()),
        SelectValueType::Array => Some(json.len().unwrap()),
        SelectValueType::Object => Some(json.len().unwrap()),
        _ => None,
    };
    match len {
        Some(l) => {
            unsafe { *count = l };
            Status::Ok as c_int
        }
        None => Status::Err as c_int,
    }
}

#[no_mangle]
pub extern "C" fn JSONAPI_getLen(json: *const c_void, count: *mut size_t) -> c_int {
    json_api_get_len(RedisJsonKeyManager, json, count)
}

fn json_api_get_type<M: Manager>(_: M, json: *const c_void) -> c_int {
    json_api_get_type_internal(unsafe { &*(json as *const M::V) }) as c_int
}

#[no_mangle]
pub extern "C" fn JSONAPI_getType(json: *const c_void) -> c_int {
    json_api_get_type(RedisJsonKeyManager, json)
}

fn json_api_get_string<M: Manager>(
    _: M,
    json: *const c_void,
    str: *mut *const c_char,
    len: *mut size_t,
) -> c_int {
    let json = unsafe { &*(json as *const M::V) };
    match json.get_type() {
        SelectValueType::String => {
            let s = json.as_str();
            set_string(s, str, len);
            Status::Ok as c_int
        }
        _ => Status::Err as c_int,
    }
}

#[no_mangle]
pub extern "C" fn JSONAPI_getString(
    json: *const c_void,
    str: *mut *const c_char,
    len: *mut size_t,
) -> c_int {
    json_api_get_string(RedisJsonKeyManager, json, str, len)
}

<<<<<<< HEAD
=======
#[no_mangle]
pub extern "C" fn JSONAPI_getStringFromKey(
    key: *mut c_void,
    path: *const c_char,
    str: *mut *const c_char,
    len: *mut libc::size_t,
) -> c_int {
    let mut t: c_int = 0;
    let v = JSONAPI_get(key, path, &mut t);
    if !v.is_null() && t == JSONType::String as c_int {
        JSONAPI_getString(v, str, len)
    } else {
        Status::Err as c_int
    }
}

>>>>>>> d3661a39
fn json_api_get_json<M: Manager>(
    _: M,
    json: *const c_void,
    ctx: *mut rawmod::RedisModuleCtx,
    str: *mut *mut rawmod::RedisModuleString,
) -> c_int {
    let json = unsafe { &*(json as *const M::V) };
    let res = KeyValue::new(json).to_value(json).to_string();
    create_rmstring(ctx, &res, str)
}

#[no_mangle]
pub extern "C" fn JSONAPI_getJSON(
    json: *const c_void,
    ctx: *mut rawmod::RedisModuleCtx,
    str: *mut *mut rawmod::RedisModuleString,
) -> c_int {
    json_api_get_json(RedisJsonKeyManager, json, ctx, str)
}

#[no_mangle]
<<<<<<< HEAD
=======
pub extern "C" fn JSONAPI_getJSONFromKey(
    key: *mut c_void,
    ctx: *mut rawmod::RedisModuleCtx,
    path: *const c_char,
    str: *mut *mut rawmod::RedisModuleString,
) -> c_int {
    let mut t: c_int = 0;
    let v = JSONAPI_get(key, path, &mut t);
    if !v.is_null() {
        JSONAPI_getJSON(v, ctx, str)
    } else {
        Status::Err as c_int
    }
}

#[no_mangle]
>>>>>>> d3661a39
pub extern "C" fn JSONAPI_isJSON(key: *mut rawmod::RedisModuleKey) -> c_int {
    match verify_type(key, &REDIS_JSON_TYPE) {
        Ok(_) => 1,
        Err(_) => 0,
    }
}

fn json_api_get_int<M: Manager>(_: M, json: *const c_void, val: *mut c_long) -> c_int {
    let json = unsafe { &*(json as *const M::V) };
    match json.get_type() {
        SelectValueType::Long => {
            unsafe { *val = json.get_long() };
            Status::Ok as c_int
        }
        _ => Status::Err as c_int,
    }
}

#[no_mangle]
pub extern "C" fn JSONAPI_getInt(json: *const c_void, val: *mut c_long) -> c_int {
    json_api_get_int(RedisJsonKeyManager, json, val)
}

<<<<<<< HEAD
=======
#[no_mangle]
pub extern "C" fn JSONAPI_getIntFromKey(
    key: *mut c_void,
    path: *const c_char,
    val: *mut c_long,
) -> c_int {
    let mut t: c_int = 0;
    let v = JSONAPI_get(key, path, &mut t);
    if !v.is_null() && t == JSONType::Int as c_int {
        JSONAPI_getInt(v, val)
    } else {
        Status::Err as c_int
    }
}

>>>>>>> d3661a39
fn json_api_get_double<M: Manager>(_: M, json: *const c_void, val: *mut c_double) -> c_int {
    let json = unsafe { &*(json as *const M::V) };
    match json.get_type() {
        SelectValueType::Double => {
            unsafe { *val = json.get_double() };
            Status::Ok as c_int
        }
        _ => Status::Err as c_int,
    }
}

#[no_mangle]
pub extern "C" fn JSONAPI_getDouble(json: *const c_void, val: *mut c_double) -> c_int {
    json_api_get_double(RedisJsonKeyManager, json, val)
}

<<<<<<< HEAD
=======
#[no_mangle]
pub extern "C" fn JSONAPI_getDoubleFromKey(
    key: *mut c_void,
    path: *const c_char,
    val: *mut c_double,
) -> c_int {
    let mut t: c_int = 0;
    let v = JSONAPI_get(key, path, &mut t);
    if !v.is_null() && t == JSONType::Double as c_int {
        JSONAPI_getDouble(v, val)
    } else {
        Status::Err as c_int
    }
}

>>>>>>> d3661a39
fn json_api_get_boolean<M: Manager>(_: M, json: *const c_void, val: *mut c_int) -> c_int {
    let json = unsafe { &*(json as *const M::V) };
    match json.get_type() {
        SelectValueType::Bool => {
            unsafe { *val = json.get_bool() as c_int };
            Status::Ok as c_int
        }
        _ => Status::Err as c_int,
    }
}

#[no_mangle]
pub extern "C" fn JSONAPI_getBoolean(json: *const c_void, val: *mut c_int) -> c_int {
    json_api_get_boolean(RedisJsonKeyManager, json, val)
}

<<<<<<< HEAD
=======
#[no_mangle]
pub extern "C" fn JSONAPI_getBooleanFromKey(
    key: *mut c_void,
    path: *const c_char,
    val: *mut c_int,
) -> c_int {
    let mut t: c_int = 0;
    let v = JSONAPI_get(key, path, &mut t);
    if !v.is_null() && t == JSONType::Bool as c_int {
        JSONAPI_getBoolean(v, val)
    } else {
        Status::Err as c_int
    }
}

>>>>>>> d3661a39
//---------------------------------------------------------------------------------------------

pub fn value_from_index(value: &Value, index: size_t) -> Result<&Value, RedisError> {
    match value {
        Value::Array(ref vec) => {
            if index < vec.len() {
                Ok(vec.get(index).unwrap())
            } else {
                Err(RedisError::Str("JSON index is out of range"))
            }
        }
        Value::Object(ref map) => {
            if index < map.len() {
                Ok(map.iter().nth(index).unwrap().1)
            } else {
                Err(RedisError::Str("JSON index is out of range"))
            }
        }
        _ => Err(RedisError::Str("Not a JSON Array or Object")),
    }
}

pub fn get_type_and_size(value: &Value) -> (JSONType, size_t) {
    RedisJSON::get_type_and_size(value)
}

pub fn set_string(from_str: &str, str: *mut *const c_char, len: *mut size_t) -> c_int {
    if !str.is_null() {
        unsafe {
            *str = from_str.as_ptr() as *const c_char;
            *len = from_str.len();
        }
        return Status::Ok as c_int;
    }
    Status::Err as c_int
}

fn json_api_get_type_internal<V: SelectValue>(v: &V) -> JSONType {
    match v.get_type() {
        SelectValueType::Null => JSONType::Null,
        SelectValueType::Bool => JSONType::Bool,
        SelectValueType::Long => JSONType::Int,
        SelectValueType::Double => JSONType::Double,
        SelectValueType::String => JSONType::String,
        SelectValueType::Array => JSONType::Array,
        SelectValueType::Object => JSONType::Object,
    }
}

pub fn json_api_next<M: Manager>(_: M, iter: *mut c_void) -> *const c_void {
    let iter = unsafe { &mut *(iter as *mut ResultsIterator<M::V>) };
    if iter.pos >= iter.results.len() {
        null_mut()
    } else {
        let res = iter.results[iter.pos] as *const M::V as *const c_void;
        iter.pos = iter.pos + 1;
        res
    }
}

pub fn json_api_len<M: Manager>(_: M, iter: *const c_void) -> size_t {
    let iter = unsafe { &*(iter as *mut ResultsIterator<M::V>) };
    iter.results.len() as size_t
}

pub fn json_api_free_iter<M: Manager>(_: M, iter: *mut c_void) {
    unsafe {
        Box::from_raw(iter as *mut ResultsIterator<M::V>);
    }
}

pub fn json_api_get<M: Manager>(_: M, val: *const c_void, path: *const c_char) -> *const c_void {
    let v = unsafe { &*(val as *const M::V) };
    let mut selector = Selector::new();
    selector.value(v);
    let path = unsafe { CStr::from_ptr(path).to_str().unwrap() };
    if selector.str_path(path).is_err() {
        return null();
    }
    match selector.select() {
<<<<<<< HEAD
        Ok(s) => Box::into_raw(Box::new(ResultsIterator { results: s, pos: 0 })) as *mut c_void,
=======
        Ok(s) => match s.first() {
            Some(v) => {
                if jtype.is_null() {
                    unsafe { *jtype = json_api_get_type_internal(*v) as c_int };
                }
                *v as *const M::V as *const c_void
            }
            None => null(),
        },
>>>>>>> d3661a39
        Err(_) => null(),
    }
}

#[no_mangle]
pub extern "C" fn JSONAPI_get(key: *const c_void, path: *const c_char) -> *const c_void {
    json_api_get(RedisJsonKeyManager, key, path)
}

#[no_mangle]
pub extern "C" fn JSONAPI_len(iter: *const c_void) -> size_t {
    json_api_len(RedisJsonKeyManager, iter)
}

#[no_mangle]
pub extern "C" fn JSONAPI_freeIter(iter: *mut c_void) {
    json_api_free_iter(RedisJsonKeyManager, iter)
}

#[no_mangle]
pub extern "C" fn JSONAPI_next(iter: *mut c_void) -> *const c_void {
    json_api_next(RedisJsonKeyManager, iter)
}

static REDISJSON_GETAPI: &str = concat!("RedisJSON_V1", "\0");

pub fn export_shared_api(ctx: &Context) {
    ctx.log_notice("Exported RedisJSON_V1 API");
    ctx.export_shared_api(
        &JSONAPI as *const RedisJSONAPI_V1 as *const c_void,
        REDISJSON_GETAPI.as_ptr() as *const c_char,
    );
}

static JSONAPI: RedisJSONAPI_V1 = RedisJSONAPI_V1 {
    openKey: JSONAPI_openKey,
    openKeyFromStr: JSONAPI_openKeyFromStr,
    get: JSONAPI_get,
    next: JSONAPI_next,
    len: JSONAPI_len,
    freeIter: JSONAPI_freeIter,
    getAt: JSONAPI_getAt,
    getLen: JSONAPI_getLen,
    getType: JSONAPI_getType,
    getInt: JSONAPI_getInt,
    getDouble: JSONAPI_getDouble,
    getBoolean: JSONAPI_getBoolean,
    getString: JSONAPI_getString,
    getJSON: JSONAPI_getJSON,
    isJSON: JSONAPI_isJSON,
};

#[repr(C)]
#[derive(Copy, Clone)]
#[allow(non_snake_case)]
pub struct RedisJSONAPI_V1 {
    pub openKey: extern "C" fn(
        ctx: *mut rawmod::RedisModuleCtx,
        key_str: *mut rawmod::RedisModuleString,
    ) -> *mut c_void,
    pub openKeyFromStr:
        extern "C" fn(ctx: *mut rawmod::RedisModuleCtx, path: *const c_char) -> *mut c_void,
    pub get: extern "C" fn(val: *const c_void, path: *const c_char) -> *const c_void,
    pub next: extern "C" fn(iter: *mut c_void) -> *const c_void,
    pub len: extern "C" fn(iter: *const c_void) -> size_t,
    pub freeIter: extern "C" fn(iter: *mut c_void),
    pub getAt: extern "C" fn(json: *const c_void, index: size_t) -> *const c_void,
    pub getLen: extern "C" fn(json: *const c_void, len: *mut size_t) -> c_int,
    pub getType: extern "C" fn(json: *const c_void) -> c_int,
    pub getInt: extern "C" fn(json: *const c_void, val: *mut c_long) -> c_int,
    pub getDouble: extern "C" fn(json: *const c_void, val: *mut c_double) -> c_int,
    pub getBoolean: extern "C" fn(json: *const c_void, val: *mut c_int) -> c_int,
    pub getString:
        extern "C" fn(json: *const c_void, str: *mut *const c_char, len: *mut size_t) -> c_int,
    pub getJSON: extern "C" fn(
        json: *const c_void,
        ctx: *mut rawmod::RedisModuleCtx,
        str: *mut *mut rawmod::RedisModuleString,
    ) -> c_int,
    pub isJSON: extern "C" fn(key: *mut rawmod::RedisModuleKey) -> c_int,
}<|MERGE_RESOLUTION|>--- conflicted
+++ resolved
@@ -67,13 +67,8 @@
     let ctx = Context::new(ctx);
     if let Ok(h) = manager.open_key_read(&ctx, key) {
         if let Ok(v) = h.get_value() {
-<<<<<<< HEAD
             if let Some(v) = v {
                 return v;
-=======
-            if v.is_some() {
-                return Box::into_raw(Box::new(h));
->>>>>>> d3661a39
             }
         }
     }
@@ -107,16 +102,7 @@
     let json = unsafe { &*(json as *const M::V) };
     match json.get_type() {
         SelectValueType::Array => match json.get_index(index) {
-<<<<<<< HEAD
             Some(v) => v as *const M::V as *const c_void,
-=======
-            Some(v) => {
-                if !jtype.is_null() {
-                    unsafe { *jtype = json_api_get_type_internal(v) as c_int };
-                }
-                v as *const M::V as *const c_void
-            }
->>>>>>> d3661a39
             _ => null(),
         },
         _ => null(),
@@ -185,25 +171,6 @@
     json_api_get_string(RedisJsonKeyManager, json, str, len)
 }
 
-<<<<<<< HEAD
-=======
-#[no_mangle]
-pub extern "C" fn JSONAPI_getStringFromKey(
-    key: *mut c_void,
-    path: *const c_char,
-    str: *mut *const c_char,
-    len: *mut libc::size_t,
-) -> c_int {
-    let mut t: c_int = 0;
-    let v = JSONAPI_get(key, path, &mut t);
-    if !v.is_null() && t == JSONType::String as c_int {
-        JSONAPI_getString(v, str, len)
-    } else {
-        Status::Err as c_int
-    }
-}
-
->>>>>>> d3661a39
 fn json_api_get_json<M: Manager>(
     _: M,
     json: *const c_void,
@@ -225,25 +192,6 @@
 }
 
 #[no_mangle]
-<<<<<<< HEAD
-=======
-pub extern "C" fn JSONAPI_getJSONFromKey(
-    key: *mut c_void,
-    ctx: *mut rawmod::RedisModuleCtx,
-    path: *const c_char,
-    str: *mut *mut rawmod::RedisModuleString,
-) -> c_int {
-    let mut t: c_int = 0;
-    let v = JSONAPI_get(key, path, &mut t);
-    if !v.is_null() {
-        JSONAPI_getJSON(v, ctx, str)
-    } else {
-        Status::Err as c_int
-    }
-}
-
-#[no_mangle]
->>>>>>> d3661a39
 pub extern "C" fn JSONAPI_isJSON(key: *mut rawmod::RedisModuleKey) -> c_int {
     match verify_type(key, &REDIS_JSON_TYPE) {
         Ok(_) => 1,
@@ -267,24 +215,6 @@
     json_api_get_int(RedisJsonKeyManager, json, val)
 }
 
-<<<<<<< HEAD
-=======
-#[no_mangle]
-pub extern "C" fn JSONAPI_getIntFromKey(
-    key: *mut c_void,
-    path: *const c_char,
-    val: *mut c_long,
-) -> c_int {
-    let mut t: c_int = 0;
-    let v = JSONAPI_get(key, path, &mut t);
-    if !v.is_null() && t == JSONType::Int as c_int {
-        JSONAPI_getInt(v, val)
-    } else {
-        Status::Err as c_int
-    }
-}
-
->>>>>>> d3661a39
 fn json_api_get_double<M: Manager>(_: M, json: *const c_void, val: *mut c_double) -> c_int {
     let json = unsafe { &*(json as *const M::V) };
     match json.get_type() {
@@ -301,24 +231,6 @@
     json_api_get_double(RedisJsonKeyManager, json, val)
 }
 
-<<<<<<< HEAD
-=======
-#[no_mangle]
-pub extern "C" fn JSONAPI_getDoubleFromKey(
-    key: *mut c_void,
-    path: *const c_char,
-    val: *mut c_double,
-) -> c_int {
-    let mut t: c_int = 0;
-    let v = JSONAPI_get(key, path, &mut t);
-    if !v.is_null() && t == JSONType::Double as c_int {
-        JSONAPI_getDouble(v, val)
-    } else {
-        Status::Err as c_int
-    }
-}
-
->>>>>>> d3661a39
 fn json_api_get_boolean<M: Manager>(_: M, json: *const c_void, val: *mut c_int) -> c_int {
     let json = unsafe { &*(json as *const M::V) };
     match json.get_type() {
@@ -335,24 +247,6 @@
     json_api_get_boolean(RedisJsonKeyManager, json, val)
 }
 
-<<<<<<< HEAD
-=======
-#[no_mangle]
-pub extern "C" fn JSONAPI_getBooleanFromKey(
-    key: *mut c_void,
-    path: *const c_char,
-    val: *mut c_int,
-) -> c_int {
-    let mut t: c_int = 0;
-    let v = JSONAPI_get(key, path, &mut t);
-    if !v.is_null() && t == JSONType::Bool as c_int {
-        JSONAPI_getBoolean(v, val)
-    } else {
-        Status::Err as c_int
-    }
-}
-
->>>>>>> d3661a39
 //---------------------------------------------------------------------------------------------
 
 pub fn value_from_index(value: &Value, index: size_t) -> Result<&Value, RedisError> {
@@ -433,19 +327,7 @@
         return null();
     }
     match selector.select() {
-<<<<<<< HEAD
         Ok(s) => Box::into_raw(Box::new(ResultsIterator { results: s, pos: 0 })) as *mut c_void,
-=======
-        Ok(s) => match s.first() {
-            Some(v) => {
-                if jtype.is_null() {
-                    unsafe { *jtype = json_api_get_type_internal(*v) as c_int };
-                }
-                *v as *const M::V as *const c_void
-            }
-            None => null(),
-        },
->>>>>>> d3661a39
         Err(_) => null(),
     }
 }
