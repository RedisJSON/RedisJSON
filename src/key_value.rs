use std::collections::HashMap;

use redis_module::{redisvalue::RedisValueKey, RedisResult, RedisValue};
use serde::Serialize;
use serde_json::Value;

use crate::{
    commands::{FoundIndex, ObjectLen, Values},
    error::Error,
    formatter::{FormatOptions, RedisJsonFormatter},
    jsonpath::{
        calc_once, calc_once_paths, compile,
        json_path::JsonPathToken,
        select_value::{SelectValue, SelectValueType},
    },
    manager::{
        err_msg_json_expected, err_msg_json_path_doesnt_exist_with_param, AddUpdateInfo,
        SetUpdateInfo, UpdateInfo,
    },
    redisjson::{normalize_arr_indices, Format, Path, SetOptions},
};

pub struct KeyValue<'a, V: SelectValue> {
    val: &'a V,
}

impl<'a, V: SelectValue + 'a> KeyValue<'a, V> {
    pub const fn new(v: &'a V) -> KeyValue<'a, V> {
        KeyValue { val: v }
    }

    pub fn get_first<'b>(&'a self, path: &'b str) -> Result<&'a V, Error> {
        let results = self.get_values(path)?;
        match results.first() {
            Some(s) => Ok(s),
            None => Err(err_msg_json_path_doesnt_exist_with_param(path)
                .as_str()
                .into()),
        }
    }

    pub fn resp_serialize(&'a self, path: Path) -> RedisResult {
        if path.is_legacy() {
            let v = self.get_first(path.get_path())?;
            Ok(Self::resp_serialize_inner(v))
        } else {
            Ok(self
                .get_values(path.get_path())?
                .iter()
                .map(|v| Self::resp_serialize_inner(v))
                .collect::<Vec<RedisValue>>()
                .into())
        }
    }

    fn resp_serialize_inner(v: &V) -> RedisValue {
        match v.get_type() {
            SelectValueType::Null => RedisValue::Null,

            SelectValueType::Bool => {
                let bool_val = v.get_bool();
                match bool_val {
                    true => RedisValue::SimpleString("true".to_string()),
                    false => RedisValue::SimpleString("false".to_string()),
                }
            }

            SelectValueType::Long => RedisValue::Integer(v.get_long()),

            SelectValueType::Double => RedisValue::Float(v.get_double()),

            SelectValueType::String => RedisValue::BulkString(v.get_str()),

            SelectValueType::Array => {
                let mut res: Vec<RedisValue> = Vec::with_capacity(v.len().unwrap() + 1);
                res.push(RedisValue::SimpleStringStatic("["));
                v.values()
                    .unwrap()
                    .for_each(|v| res.push(Self::resp_serialize_inner(v)));
                RedisValue::Array(res)
            }

            SelectValueType::Object => {
                let mut res: Vec<RedisValue> = Vec::with_capacity(v.len().unwrap() + 1);
                res.push(RedisValue::SimpleStringStatic("{"));
                for (k, v) in v.items().unwrap() {
                    res.push(RedisValue::BulkString(k.to_string()));
                    res.push(Self::resp_serialize_inner(v));
                }
                RedisValue::Array(res)
            }
        }
    }

    pub fn get_values<'b>(&'a self, path: &'b str) -> Result<Vec<&'a V>, Error> {
        let query = compile(path)?;
        let results = calc_once(query, self.val);
        Ok(results)
    }

    pub fn serialize_object<O: Serialize>(o: &O, format: &FormatOptions) -> String {
        let formatter = RedisJsonFormatter::new(format);

        let mut out = serde_json::Serializer::with_formatter(Vec::new(), formatter);
        o.serialize(&mut out).unwrap();
        String::from_utf8(out.into_inner()).unwrap()
    }

    fn to_json_multi(
        &'a self,
        paths: &mut Vec<Path>,
        format: &FormatOptions,
        is_legacy: bool,
    ) -> Result<RedisValue, Error> {
        // TODO: Creating a temp doc here duplicates memory usage. This can be very memory inefficient.
        // A better way would be to create a doc of references to the original doc but no current support
        // in serde_json. I'm going for this implementation anyway because serde_json isn't supposed to be
        // memory efficient and we're using it anyway. See https://github.com/serde-rs/json/issues/635.
        let mut missing_path = None;
<<<<<<< HEAD

        let temp_doc = paths.drain(..).fold(HashMap::new(), |mut acc, path: Path| {
            let query = compile(path.get_path());
            if query.is_err() {
                return acc;
            }
            let query = query.unwrap();
            let s = calc_once(query, self.val);

            let value = if is_legacy && !s.is_empty() {
                Some(Values::Single(s[0]))
            } else if !is_legacy {
                Some(Values::Multi(s))
            } else {
                None
            };

            if value.is_none() && missing_path.is_none() {
                missing_path = Some(path.get_original().to_string());
            }
            acc.insert(path.get_original(), value);
            acc
        });
=======
        let path_len = paths.len();
        let temp_doc =
            paths
                .drain(..)
                .fold(HashMap::with_capacity(path_len), |mut acc, path: Path| {
                    let query = compile(path.get_path());

                    // If we can't compile the path, we can't continue
                    if query.is_err() {
                        return acc;
                    }

                    let query = query.unwrap();
                    let results = calc_once(query, self.val);

                    let value = if is_legacy {
                        if results.is_empty() {
                            None
                        } else {
                            Some(Values::Single(results[0]))
                        }
                    } else {
                        Some(Values::Multi(results))
                    };

                    if value.is_none() && missing_path.is_none() {
                        missing_path = Some(path.get_original().to_string());
                    }
                    acc.insert(path.get_original(), value);
                    acc
                });
>>>>>>> 8202665a
        if let Some(p) = missing_path {
            return Err(err_msg_json_path_doesnt_exist_with_param(p.as_str()).into());
        }
        let res = if format.resp3 {
            let map = temp_doc
                .iter()
                .map(|(k, v)| {
                    // let mut arr = Vec::with_capacity(2);
                    let key = RedisValueKey::String(k.to_string());
                    let value = match v {
                        Some(Values::Single(v)) => Self::serialize_object(v, format).into(),
                        Some(Values::Multi(v)) => RedisValue::Array(
                            v.iter()
                                .map(|v| Self::serialize_object(v, format).into())
                                .collect::<Vec<RedisValue>>(),
                        ),
                        None => RedisValue::Null,
                    };
                    (key, value)
                })
                .collect::<HashMap<RedisValueKey, RedisValue>>();
            RedisValue::Map(map)
        } else {
            Self::serialize_object(&temp_doc, format).into()
        };
        Ok(res)
    }

    fn to_json_single(
        &'a self,
        path: &str,
        format: &FormatOptions,
        is_legacy: bool,
    ) -> Result<RedisValue, Error> {
        let res = if is_legacy {
            self.to_string_single(path, format)?.into()
        } else if format.resp3 {
            self.get_values(path)?
                .iter()
                .map(|v| match v.get_type() {
                    SelectValueType::Null => RedisValue::Null,
                    SelectValueType::Bool => RedisValue::Bool(v.get_bool()),
                    SelectValueType::Long => RedisValue::Integer(v.get_long()),
                    SelectValueType::Double => RedisValue::Float(v.get_double()),
                    SelectValueType::String => RedisValue::BulkString(v.get_str()),
                    _ => RedisValue::BulkString(Self::serialize_object(&v, format)),
                })
                .collect::<Vec<RedisValue>>()
                .into()
        } else {
            self.to_string_multi(path, format)?.into()
        };
        Ok(res)
    }

    pub fn to_json(
        &'a self,
        paths: &mut Vec<Path>,
        format: &FormatOptions,
    ) -> Result<RedisValue, Error> {
        if format.format == Format::BSON {
            return Err("ERR Soon to come...".into());
        }
        let is_legacy = !paths.iter().any(|p| !p.is_legacy());
        if paths.len() > 1 {
            self.to_json_multi(paths, format, is_legacy)
        } else {
            self.to_json_single(paths[0].get_path(), format, is_legacy)
        }
    }

    fn find_add_paths(&mut self, path: &str) -> Result<Vec<UpdateInfo>, Error> {
        let mut query = compile(path)?;
        if !query.is_static() {
            return Err("Err wrong static path".into());
        }

        if query.size() < 1 {
            return Err("Err path must end with object key to set".into());
        }

        let (last, token_type) = query.pop_last().unwrap();

        match token_type {
            JsonPathToken::String => {
                if query.size() == 1 {
                    // Adding to the root
                    Ok(vec![UpdateInfo::AUI(AddUpdateInfo {
                        path: Vec::new(),
                        key: last,
                    })])
                } else {
                    // Adding somewhere in existing object
                    let res = calc_once_paths(query, self.val);

                    Ok(res
                        .into_iter()
                        .map(|v| {
                            UpdateInfo::AUI(AddUpdateInfo {
                                path: v,
                                key: last.to_string(),
                            })
                        })
                        .collect())
                }
            }
            JsonPathToken::Number => {
                // if we reach here with array path we are either out of range
                // or no-oping an NX where the value is already present

                let query = compile(path)?;
                let res = calc_once_paths(query, self.val);

                if res.is_empty() {
                    Err("ERR array index out of range".into())
                } else {
                    Ok(Vec::new())
                }
            }
        }
    }

    pub fn find_paths(
        &mut self,
        path: &str,
        option: &SetOptions,
    ) -> Result<Vec<UpdateInfo>, Error> {
        if SetOptions::NotExists != *option {
            let query = compile(path)?;
            let res = calc_once_paths(query, self.val);

            if !res.is_empty() {
                return Ok(res
                    .into_iter()
                    .map(|v| UpdateInfo::SUI(SetUpdateInfo { path: v }))
                    .collect());
            }
        }
        if SetOptions::AlreadyExists == *option {
            Ok(Vec::new()) // empty vector means no updates
        } else {
            self.find_add_paths(path)
        }
    }

    pub fn to_string_single(&self, path: &str, format: &FormatOptions) -> Result<String, Error> {
        let result = self.get_first(path)?;
        Ok(Self::serialize_object(&result, format))
    }

    pub fn to_string_multi(&self, path: &str, format: &FormatOptions) -> Result<String, Error> {
        let results = self.get_values(path)?;
        Ok(Self::serialize_object(&results, format))
    }

    pub fn get_type(&self, path: &str) -> Result<String, Error> {
        let s = Self::value_name(self.get_first(path)?);
        Ok(s.to_string())
    }

    pub fn value_name(value: &V) -> &str {
        match value.get_type() {
            SelectValueType::Null => "null",
            SelectValueType::Bool => "boolean",
            SelectValueType::Long => "integer",
            SelectValueType::Double => "number",
            SelectValueType::String => "string",
            SelectValueType::Array => "array",
            SelectValueType::Object => "object",
        }
    }

    pub fn str_len(&self, path: &str) -> Result<usize, Error> {
        let first = self.get_first(path)?;
        match first.get_type() {
            SelectValueType::String => Ok(first.get_str().len()),
            _ => Err(
                err_msg_json_expected("string", self.get_type(path).unwrap().as_str())
                    .as_str()
                    .into(),
            ),
        }
    }

    pub fn obj_len(&self, path: &str) -> Result<ObjectLen, Error> {
        match self.get_first(path) {
            Ok(first) => match first.get_type() {
                SelectValueType::Object => Ok(ObjectLen::Len(first.len().unwrap())),
                _ => Err(
                    err_msg_json_expected("object", self.get_type(path).unwrap().as_str())
                        .as_str()
                        .into(),
                ),
            },
            _ => Ok(ObjectLen::NoneExisting),
        }
    }

    pub fn is_equal<T1: SelectValue, T2: SelectValue>(a: &T1, b: &T2) -> bool {
        match (a.get_type(), b.get_type()) {
            (SelectValueType::Null, SelectValueType::Null) => true,
            (SelectValueType::Bool, SelectValueType::Bool) => a.get_bool() == b.get_bool(),
            (SelectValueType::Long, SelectValueType::Long) => a.get_long() == b.get_long(),
            (SelectValueType::Double, SelectValueType::Double) => a.get_double() == b.get_double(),
            (SelectValueType::String, SelectValueType::String) => a.get_str() == b.get_str(),
            (SelectValueType::Array, SelectValueType::Array) => {
                if a.len().unwrap() != b.len().unwrap() {
                    false
                } else {
                    for (i, e) in a.values().unwrap().enumerate() {
                        if !Self::is_equal(e, b.get_index(i).unwrap()) {
                            return false;
                        }
                    }
                    true
                }
            }
            (SelectValueType::Object, SelectValueType::Object) => {
                if a.len().unwrap() != b.len().unwrap() {
                    false
                } else {
                    for k in a.keys().unwrap() {
                        let temp1 = a.get_key(k);
                        let temp2 = b.get_key(k);
                        match (temp1, temp2) {
                            (Some(a1), Some(b1)) => {
                                if !Self::is_equal(a1, b1) {
                                    return false;
                                }
                            }
                            (_, _) => return false,
                        }
                    }
                    true
                }
            }
            (_, _) => false,
        }
    }

    pub fn arr_index(
        &self,
        path: &str,
        json_value: Value,
        start: i64,
        end: i64,
    ) -> Result<RedisValue, Error> {
        let res = self
            .get_values(path)?
            .iter()
            .map(|value| Self::arr_first_index_single(value, &json_value, start, end).into())
            .collect::<Vec<RedisValue>>();
        Ok(res.into())
    }

    pub fn arr_index_legacy(
        &self,
        path: &str,
        json_value: Value,
        start: i64,
        end: i64,
    ) -> Result<RedisValue, Error> {
        let arr = self.get_first(path)?;
        match Self::arr_first_index_single(arr, &json_value, start, end) {
            FoundIndex::NotArray => Err(Error::from(err_msg_json_expected(
                "array",
                self.get_type(path).unwrap().as_str(),
            ))),
            i => Ok(i.into()),
        }
    }

    /// Returns first array index of `v` in `arr`, or `NotFound` if not found in `arr`, or `NotArray` if `arr` is not an array
    fn arr_first_index_single(arr: &V, v: &Value, start: i64, end: i64) -> FoundIndex {
        if !arr.is_array() {
            return FoundIndex::NotArray;
        }

        let len = arr.len().unwrap() as i64;
        if len == 0 {
            return FoundIndex::NotFound;
        }
        // end=0 means INFINITY to support backward with RedisJSON
        let (start, end) = normalize_arr_indices(start, end, len);

        if end < start {
            // don't search at all
            return FoundIndex::NotFound;
        }

        for index in start..end {
            if Self::is_equal(arr.get_index(index as usize).unwrap(), v) {
                return FoundIndex::Index(index);
            }
        }

        FoundIndex::NotFound
    }
}<|MERGE_RESOLUTION|>--- conflicted
+++ resolved
@@ -117,31 +117,6 @@
         // in serde_json. I'm going for this implementation anyway because serde_json isn't supposed to be
         // memory efficient and we're using it anyway. See https://github.com/serde-rs/json/issues/635.
         let mut missing_path = None;
-<<<<<<< HEAD
-
-        let temp_doc = paths.drain(..).fold(HashMap::new(), |mut acc, path: Path| {
-            let query = compile(path.get_path());
-            if query.is_err() {
-                return acc;
-            }
-            let query = query.unwrap();
-            let s = calc_once(query, self.val);
-
-            let value = if is_legacy && !s.is_empty() {
-                Some(Values::Single(s[0]))
-            } else if !is_legacy {
-                Some(Values::Multi(s))
-            } else {
-                None
-            };
-
-            if value.is_none() && missing_path.is_none() {
-                missing_path = Some(path.get_original().to_string());
-            }
-            acc.insert(path.get_original(), value);
-            acc
-        });
-=======
         let path_len = paths.len();
         let temp_doc =
             paths
@@ -173,7 +148,6 @@
                     acc.insert(path.get_original(), value);
                     acc
                 });
->>>>>>> 8202665a
         if let Some(p) = missing_path {
             return Err(err_msg_json_path_doesnt_exist_with_param(p.as_str()).into());
         }
