#[macro_use]
extern crate redis_module;

use redis_module::{native_types::RedisType};
use redis_module::raw::RedisModuleTypeMethods;
use redis_module::{raw as rawmod, NextArg};

use redis_module::{Context, RedisError, RedisResult, RedisValue, REDIS_OK};
use serde_json::{Number, Value};

use std::{i64, usize};

mod array_index;
mod backward;
mod error;
mod formatter;
mod nodevisitor;
mod redisjson;
mod notify;

use crate::array_index::ArrayIndex;
use crate::error::Error;
use crate::redisjson::{Format, Path, RedisJSON, SetOptions};

use std::os::raw::c_int;
<<<<<<< HEAD
use crate::notify::{export_shared_api};
=======
use crate::notify::{trigger_callback_key, export_shared_api};
>>>>>>> 869b05a7

pub const REDIS_JSON_TYPE_VERSION: i32 = 2;

static REDIS_JSON_TYPE: RedisType = RedisType::new(
    "ReJSON-RL",
    REDIS_JSON_TYPE_VERSION,
    RedisModuleTypeMethods {
        version: redis_module::TYPE_METHOD_VERSION,

        rdb_load: Some(redisjson::type_methods::rdb_load),
        rdb_save: Some(redisjson::type_methods::rdb_save),
        aof_rewrite: None, // TODO add support
        free: Some(redisjson::type_methods::free),

        // Currently unused by Redis
        mem_usage: None,
        digest: None,

        // Auxiliary data (v2)
        aux_load: None,
        aux_save: None,
        aux_save_triggers: rawmod::Aux::Before as i32,
    },
);

///
/// Backwards compatibility convertor for RedisJSON 1.x clients
///
fn backwards_compat_path(mut path: String) -> String {
    if !path.starts_with('$') {
        if path == "." {
            path.replace_range(..1, "$");
        } else if path.starts_with('.') {
            path.insert(0, '$');
        } else {
            path.insert_str(0, "$.");
        }
    }
    path
}

///
/// JSON.DEL <key> [path]
///
fn json_del(ctx: &Context, args: Vec<String>) -> RedisResult {
    let mut args = args.into_iter().skip(1);

    let key = args.next_string()?;
    let path = backwards_compat_path(args.next_string()?);

    let key = ctx.open_key_writable(&key);
    let deleted = match key.get_value::<RedisJSON>(&REDIS_JSON_TYPE)? {
        Some(doc) => {
            let res = if path == "$" {
                key.delete()?;
                1
            } else {
                doc.delete_path(&path)?
            };
            ctx.replicate_verbatim();
            res
        }
        None => 0,
    };
    Ok(deleted.into())
}

///
/// JSON.SET <key> <path> <json> [NX | XX | FORMAT <format>]
///
fn json_set(ctx: &Context, args: Vec<String>) -> RedisResult {
    let mut args = args.into_iter().skip(1);

    let key = args.next_string()?;
    let path = backwards_compat_path(args.next_string()?);
    let value = args.next_string()?;

    let mut format = Format::JSON;
    let mut set_option = SetOptions::None;
    
    while let Some(s) = args.next() {
        match s.to_uppercase().as_str() {
            "NX" => set_option = SetOptions::NotExists,
            "XX" => set_option = SetOptions::AlreadyExists,
            "FORMAT" => {
                format = Format::from_str(args.next_string()?.as_str())?;
            }
            _ => break,
        };
    }

    let redis_key = ctx.open_key_writable(&key);
    let current = redis_key.get_value::<RedisJSON>(&REDIS_JSON_TYPE)?;

    match (current, set_option) {
        (Some(ref mut doc), ref op) => {
            if doc.set_value(&value, &path, op, format)? {
<<<<<<< HEAD
=======
                trigger_callback_key(redis_key.get_inner());
>>>>>>> 869b05a7
                ctx.replicate_verbatim();
                REDIS_OK
            } else {
                Ok(RedisValue::Null)
            }
        }
        (None, SetOptions::AlreadyExists) => Ok(RedisValue::Null),
        (None, _) => {
            let doc = RedisJSON::from_str(&value, format)?;
            if path == "$" {
<<<<<<< HEAD
                redis_key.set_value(&REDIS_JSON_TYPE, doc)?;
=======
                redis_key.set_value(&REDIS_JSON_TYPE, &doc)?;
                trigger_callback_key(redis_key.get_inner());
>>>>>>> 869b05a7
                ctx.replicate_verbatim();
                REDIS_OK
            } else {
                Err(RedisError::Str(
                    "ERR new objects must be created at the root",
                ))
            }
        }
    }
}

///
/// JSON.GET <key>
///         [INDENT indentation-string]
///         [NEWLINE line-break-string]
///         [SPACE space-string]
///         [path ...]
///
/// TODO add support for multi path
fn json_get(ctx: &Context, args: Vec<String>) -> RedisResult {
    let mut args = args.into_iter().skip(1);
    let key = args.next_string()?;

    let mut paths: Vec<Path> = vec![];
    let mut format = Format::JSON;
    let mut indent = String::new();
    let mut space = String::new();
    let mut newline = String::new();
    while let Ok(arg) = args.next_string() {
        match arg.to_uppercase().as_str() {
            "INDENT" => {
                indent = args.next_string()?;
            }
            "NEWLINE" => {
                newline = args.next_string()?;
            }
            "SPACE" => {
                space = args.next_string()?;
            }
            "NOESCAPE" => {
                // Silently ignore. Compatibility with ReJSON v1.0 which has this option. See #168
                continue;
            } // TODO add support
            "FORMAT" => {
                format = Format::from_str(args.next_string()?.as_str())?;
            }
            _ => {
                paths.push(Path::new(arg));
            }
        };
    }

    // path is optional -> no path found we use root "$"
    if paths.is_empty() {
        paths.push(Path::new("$".to_string()));
    }

    let key = ctx.open_key_writable(&key);
    let value = match key.get_value::<RedisJSON>(&REDIS_JSON_TYPE)? {
        Some(doc) => doc
            .to_json(&mut paths, indent, newline, space, format)?
            .into(),
        None => RedisValue::Null,
    };

    Ok(value)
}

///
/// JSON.MGET <key> [key ...] <path>
///
fn json_mget(ctx: &Context, args: Vec<String>) -> RedisResult {
    if args.len() < 3 {
        return Err(RedisError::WrongArity);
    }

    args.last().ok_or(RedisError::WrongArity).and_then(|path| {
        let path = backwards_compat_path(path.to_string());
        let keys = &args[1..args.len() - 1];

        let results: Result<Vec<RedisValue>, RedisError> = keys
            .iter()
            .map(|key| {
                let result = ctx
                    .open_key(key)
                    .get_value::<RedisJSON>(&REDIS_JSON_TYPE)?
                    .map(|doc| doc.to_string(&path, Format::JSON))
                    .transpose()?;

                Ok(result.into())
            })
            .collect();

        Ok(results?.into())
    })
}

///
/// JSON.STRLEN <key> [path]
///
fn json_str_len(ctx: &Context, args: Vec<String>) -> RedisResult {
    json_len(ctx, args, |doc, path| doc.str_len(path))
}

///
/// JSON.TYPE <key> [path]
///
fn json_type(ctx: &Context, args: Vec<String>) -> RedisResult {
    let mut args = args.into_iter().skip(1);
    let key = args.next_string()?;
    let path = backwards_compat_path(args.next_string()?);

    let key = ctx.open_key(&key);

    let value = key.get_value::<RedisJSON>(&REDIS_JSON_TYPE)?.map_or_else(
        || RedisValue::Null,
        |doc| match doc.get_type(&path) {
            Ok(s) => s.into(),
            Err(_) => RedisValue::Null,
        },
    );

    Ok(value)
}

///
/// JSON.NUMINCRBY <key> <path> <number>
///
fn json_num_incrby(ctx: &Context, args: Vec<String>) -> RedisResult {
    json_num_op(ctx, args, |i1, i2| i1 + i2, |f1, f2| f1 + f2)
}

///
/// JSON.NUMMULTBY <key> <path> <number>
///
fn json_num_multby(ctx: &Context, args: Vec<String>) -> RedisResult {
    json_num_op(ctx, args, |i1, i2| i1 * i2, |f1, f2| f1 * f2)
}

///
/// JSON.NUMPOWBY <key> <path> <number>
///
fn json_num_powby(ctx: &Context, args: Vec<String>) -> RedisResult {
    json_num_op(ctx, args, |i1, i2| i1.pow(i2 as u32), |f1, f2| f1.powf(f2))
}

fn json_num_op<I, F>(ctx: &Context, args: Vec<String>, op_i64: I, op_f64: F) -> RedisResult
where
    I: Fn(i64, i64) -> i64,
    F: Fn(f64, f64) -> f64,
{
    let mut args = args.into_iter().skip(1);

    let key = args.next_string()?;
    let path = backwards_compat_path(args.next_string()?);
    let number = args.next_string()?;

    let key = ctx.open_key_writable(&key);

    key.get_value::<RedisJSON>(&REDIS_JSON_TYPE)?
        .ok_or_else(RedisError::nonexistent_key)
        .and_then(|doc| {
            doc.value_op(&path, |value| {
                do_json_num_op(&number, value, &op_i64, &op_f64)
            })
            .map(|v| {
                ctx.replicate_verbatim();
                v.to_string().into()
            })
            .map_err(|e| e.into())
        })
}

fn do_json_num_op<I, F>(
    in_value: &str,
    curr_value: &Value,
    op_i64: I,
    op_f64: F,
) -> Result<Value, Error>
where
    I: FnOnce(i64, i64) -> i64,
    F: FnOnce(f64, f64) -> f64,
{
    if let Value::Number(curr_value) = curr_value {
        let in_value = &serde_json::from_str(in_value)?;
        if let Value::Number(in_value) = in_value {
            let num_res = match (curr_value.as_i64(), in_value.as_i64()) {
                (Some(num1), Some(num2)) => op_i64(num1, num2).into(),
                _ => {
                    let num1 = curr_value.as_f64().unwrap();
                    let num2 = in_value.as_f64().unwrap();
                    Number::from_f64(op_f64(num1, num2)).unwrap()
                }
            };

            Ok(Value::Number(num_res))
        } else {
            Err(err_json(in_value, "number"))
        }
    } else {
        Err(err_json(curr_value, "number"))
    }
}

fn err_json(value: &Value, expected_value: &'static str) -> Error {
    Error::from(format!(
        "ERR wrong type of path value - expected {} but found {}",
        expected_value,
        RedisJSON::value_name(value)
    ))
}

///
/// JSON.STRAPPEND <key> [path] <json-string>
///
fn json_str_append(ctx: &Context, args: Vec<String>) -> RedisResult {
    let mut args = args.into_iter().skip(1);

    let key = args.next_string()?;
    let path_or_json = args.next_string()?;

    let path;
    let json;

    // path is optional
    if let Ok(val) = args.next_string() {
        path = backwards_compat_path(path_or_json);
        json = val;
    } else {
        path = "$".to_string();
        json = path_or_json;
    }

    let key = ctx.open_key_writable(&key);

    key.get_value::<RedisJSON>(&REDIS_JSON_TYPE)?
        .ok_or_else(RedisError::nonexistent_key)
        .and_then(|doc| {
            doc.value_op(&path, |value| do_json_str_append(&json, value))
                .map(|v| {
                    ctx.replicate_verbatim();
                    v.as_str().map_or(usize::MAX, |v| v.len()).into()
                })
                .map_err(|e| e.into())
        })
}

fn do_json_str_append(json: &str, value: &Value) -> Result<Value, Error> {
    value
        .as_str()
        .ok_or_else(|| err_json(value, "string"))
        .and_then(|curr| {
            let v = serde_json::from_str(json)?;
            if let Value::String(s) = v {
                let new_value = [curr, s.as_str()].concat();
                Ok(Value::String(new_value))
            } else {
                Err(format!("ERR wrong type of value - expected string but found {}", v).into())
            }
        })
}

///
/// JSON.ARRAPPEND <key> <path> <json> [json ...]
///
fn json_arr_append(ctx: &Context, args: Vec<String>) -> RedisResult {
    let mut args = args.into_iter().skip(1).peekable();

    let key = args.next_string()?;
    let path = backwards_compat_path(args.next_string()?);

    // We require at least one JSON item to append
    args.peek().ok_or(RedisError::WrongArity)?;

    let key = ctx.open_key_writable(&key);

    key.get_value::<RedisJSON>(&REDIS_JSON_TYPE)?
        .ok_or_else(RedisError::nonexistent_key)
        .and_then(|doc| {
            doc.value_op(&path, |value| do_json_arr_append(args.clone(), value))
                .map(|v| {
                    ctx.replicate_verbatim();
                    v.as_array().map_or(usize::MAX, |v| v.len()).into()
                })
                .map_err(|e| e.into())
        })
}

fn do_json_arr_append<I>(args: I, value: &Value) -> Result<Value, Error>
where
    I: Iterator<Item = String>,
{
    value
        .as_array()
        .ok_or_else(|| err_json(value, "array"))
        .and_then(|curr| {
            let items: Vec<Value> = args
                .map(|json| serde_json::from_str(&json))
                .collect::<Result<_, _>>()?;

            let new_value = [curr.as_slice(), &items].concat();
            Ok(Value::Array(new_value))
        })
}

///
/// JSON.ARRINDEX <key> <path> <json-scalar> [start [stop]]
///
/// scalar - number, string, Boolean (true or false), or null
///
fn json_arr_index(ctx: &Context, args: Vec<String>) -> RedisResult {
    let mut args = args.into_iter().skip(1);

    let key = args.next_string()?;
    let path = backwards_compat_path(args.next_string()?);
    let json_scalar = args.next_string()?;
    let start: i64 = args.next().map(|v| v.parse()).unwrap_or(Ok(0))?;
    let end: i64 = args.next().map(|v| v.parse()).unwrap_or(Ok(i64::MAX))?;

    args.done()?; // TODO: Add to other functions as well to terminate args list

    let key = ctx.open_key(&key);

    let index = key
        .get_value::<RedisJSON>(&REDIS_JSON_TYPE)?
        .map_or(Ok(-1), |doc| doc.arr_index(&path, &json_scalar, start, end))?;

    Ok(index.into())
}

///
/// JSON.ARRINSERT <key> <path> <index> <json> [json ...]
///
fn json_arr_insert(ctx: &Context, args: Vec<String>) -> RedisResult {
    let mut args = args.into_iter().skip(1).peekable();

    let key = args.next_string()?;
    let path = backwards_compat_path(args.next_string()?);
    let index = args.next_i64()?;

    // We require at least one JSON item to append
    args.peek().ok_or(RedisError::WrongArity)?;

    let key = ctx.open_key_writable(&key);

    key.get_value::<RedisJSON>(&REDIS_JSON_TYPE)?
        .ok_or_else(RedisError::nonexistent_key)
        .and_then(|doc| {
            doc.value_op(&path, |value| {
                do_json_arr_insert(args.clone(), index, value)
            })
            .map(|v| {
                ctx.replicate_verbatim();
                v.as_array().map_or(usize::MAX, |v| v.len()).into()
            })
            .map_err(|e| e.into())
        })
}

fn do_json_arr_insert<I>(args: I, index: i64, value: &Value) -> Result<Value, Error>
where
    I: Iterator<Item = String>,
{
    value
        .as_array()
        .ok_or_else(|| err_json(value, "array"))
        .and_then(|curr| {
            let len = curr.len() as i64;

            if !(-len..len).contains(&index) {
                return Err("ERR index out of bounds".into());
            }

            let index = index.normalize(len);

            let items: Vec<Value> = args
                .map(|json| serde_json::from_str(&json))
                .collect::<Result<_, _>>()?;

            let mut new_value = curr.to_owned();
            new_value.splice(index..index, items.into_iter());

            Ok(Value::Array(new_value))
        })
}

///
/// JSON.ARRLEN <key> [path]
///
fn json_arr_len(ctx: &Context, args: Vec<String>) -> RedisResult {
    json_len(ctx, args, |doc, path| doc.arr_len(path))
}

///
/// JSON.ARRPOP <key> [path [index]]
///
fn json_arr_pop(ctx: &Context, args: Vec<String>) -> RedisResult {
    let mut args = args.into_iter().skip(1);

    let key = args.next_string()?;

    let (path, index) = args
        .next()
        .map(|p| {
            let path = backwards_compat_path(p);
            let index = args.next_i64().unwrap_or(i64::MAX);
            (path, index)
        })
        .unwrap_or(("$".to_string(), i64::MAX));

    let key = ctx.open_key_writable(&key);
    let mut res = Value::Null;

    key.get_value::<RedisJSON>(&REDIS_JSON_TYPE)?
        .ok_or_else(RedisError::nonexistent_key)
        .and_then(|doc| {
            doc.value_op(&path, |value| do_json_arr_pop(index, &mut res, value))
                .map(|v| {
                    ctx.replicate_verbatim();
                    v
                })
                .map_err(|e| e.into())
        })?;
    Ok(RedisJSON::serialize(&res, Format::JSON)?.into())
}

fn do_json_arr_pop(mut index: i64, res: &mut Value, value: &Value) -> Result<Value, Error> {
    value
        .as_array()
        .ok_or_else(|| err_json(value, "array"))
        .and_then(|curr| {
            let len = curr.len() as i64;

            index = index.min(len - 1);

            if index < 0 {
                index += len;
            }

            if index >= len || index < 0 {
                return Err("ERR index out of bounds".into());
            }

            let mut new_value = curr.to_owned();
            *res = new_value.remove(index as usize);
            Ok(Value::Array(new_value))
        })
}

///
/// JSON.ARRTRIM <key> <path> <start> <stop>
///
fn json_arr_trim(ctx: &Context, args: Vec<String>) -> RedisResult {
    let mut args = args.into_iter().skip(1);

    let key = args.next_string()?;
    let path = backwards_compat_path(args.next_string()?);
    let start = args.next_i64()?;
    let stop = args.next_i64()?;

    let key = ctx.open_key_writable(&key);

    key.get_value::<RedisJSON>(&REDIS_JSON_TYPE)?
        .ok_or_else(RedisError::nonexistent_key)
        .and_then(|doc| {
            doc.value_op(&path, |value| do_json_arr_trim(start, stop, &value))
                .map(|v| {
                    ctx.replicate_verbatim();
                    v.as_array().map_or(usize::MAX, |v| v.len()).into()
                })
                .map_err(|e| e.into())
        })
}

fn do_json_arr_trim(start: i64, stop: i64, value: &Value) -> Result<Value, Error> {
    value
        .as_array()
        .ok_or_else(|| err_json(value, "array"))
        .and_then(|curr| {
            let len = curr.len() as i64;
            let stop = stop.normalize(len);

            let range = if start > len || start > stop as i64 {
                0..0 // Return an empty array
            } else {
                start.normalize(len)..(stop + 1)
            };

            let res = &curr[range];
            Ok(Value::Array(res.to_vec()))
        })
}

///
/// JSON.OBJKEYS <key> [path]
///
fn json_obj_keys(ctx: &Context, args: Vec<String>) -> RedisResult {
    let mut args = args.into_iter().skip(1);
    let key = args.next_string()?;
    let path = backwards_compat_path(args.next_string()?);

    let key = ctx.open_key(&key);

    let value = match key.get_value::<RedisJSON>(&REDIS_JSON_TYPE)? {
        Some(doc) => doc.obj_keys(&path)?.into(),
        None => RedisValue::Null,
    };

    Ok(value)
}

///
/// JSON.OBJLEN <key> [path]
///
fn json_obj_len(ctx: &Context, args: Vec<String>) -> RedisResult {
    json_len(ctx, args, |doc, path| doc.obj_len(path))
}

///
/// JSON.DEBUG <subcommand & arguments>
///
/// subcommands:
/// MEMORY <key> [path]
/// HELP
///
fn json_debug(ctx: &Context, args: Vec<String>) -> RedisResult {
    let mut args = args.into_iter().skip(1);
    match args.next_string()?.to_uppercase().as_str() {
        "MEMORY" => {
            let key = args.next_string()?;
            let path = backwards_compat_path(args.next_string()?);

            let key = ctx.open_key(&key);
            let value = match key.get_value::<RedisJSON>(&REDIS_JSON_TYPE)? {
                Some(doc) => doc.get_memory(&path)?,
                None => 0,
            };
            Ok(value.into())
        }
        "HELP" => {
            let results = vec![
                "MEMORY <key> [path] - reports memory usage",
                "HELP                - this message",
            ];
            Ok(results.into())
        }
        _ => Err(RedisError::Str(
            "ERR unknown subcommand - try `JSON.DEBUG HELP`",
        )),
    }
}

///
/// JSON.RESP <key> [path]
///
fn json_resp(ctx: &Context, args: Vec<String>) -> RedisResult {
    let mut args = args.into_iter().skip(1);

    let key = args.next_string()?;
    let path = backwards_compat_path(args.next_string()?);

    let key = ctx.open_key(&key);
    match key.get_value::<RedisJSON>(&REDIS_JSON_TYPE)? {
        Some(doc) => Ok(resp_serialize(doc.get_first(&path)?)),
        None => Ok(RedisValue::Null),
    }
}

fn resp_serialize(doc: &Value) -> RedisValue {
    match doc {
        Value::Null => RedisValue::Null,

        Value::Bool(b) => RedisValue::SimpleString(b.to_string()),

        Value::Number(n) => n
            .as_i64()
            .map(RedisValue::Integer)
            .unwrap_or_else(|| RedisValue::Float(n.as_f64().unwrap())),

        Value::String(s) => RedisValue::BulkString(s.clone()),

        Value::Array(arr) => {
            let mut res: Vec<RedisValue> = Vec::with_capacity(arr.len() + 1);
            res.push(RedisValue::SimpleStringStatic("["));
            arr.iter().for_each(|v| res.push(resp_serialize(v)));
            RedisValue::Array(res)
        }

        Value::Object(obj) => {
            let mut res: Vec<RedisValue> = Vec::with_capacity(obj.len() + 1);
            res.push(RedisValue::SimpleStringStatic("{"));
            for (key, value) in obj.iter() {
                res.push(RedisValue::BulkString(key.to_string()));
                res.push(resp_serialize(value));
            }
            RedisValue::Array(res)
        }
    }
}

fn json_len<F: Fn(&RedisJSON, &String) -> Result<usize, Error>>(
    ctx: &Context,
    args: Vec<String>,
    fun: F,
) -> RedisResult {
    let mut args = args.into_iter().skip(1);
    let key = args.next_string()?;
    let path = backwards_compat_path(args.next_string()?);

    let key = ctx.open_key(&key);
    let length = match key.get_value::<RedisJSON>(&REDIS_JSON_TYPE)? {
        Some(doc) => fun(&doc, &path)?.into(),
        None => RedisValue::Null,
    };

    Ok(length)
}

fn json_cache_info(_ctx: &Context, _args: Vec<String>) -> RedisResult {
    Err(RedisError::Str("Command was not implemented"))
}

fn json_cache_init(_ctx: &Context, _args: Vec<String>) -> RedisResult {
    Err(RedisError::Str("Command was not implemented"))
}

pub extern "C" fn init(ctx: *mut rawmod::RedisModuleCtx) -> c_int {
    let ctx = Context::new(ctx);   
    export_shared_api(&ctx);
    rawmod::Status::Ok as c_int
}

pub extern "C" fn deinit(_ctx: *mut rawmod::RedisModuleCtx) -> c_int {
    //TODO: handle deregistrations
    //Add "deinit: deinit" to redis_module! macro
    0
}


//////////////////////////////////////////////////////

redis_module! {
    name: "ReJSON",
    version: 99_99_99,
    data_types: [
        REDIS_JSON_TYPE,
    ],
    init: init,
    commands: [
        ["json.del", json_del, "write", 1,1,1],
        ["json.get", json_get, "readonly", 1,1,1],
        ["json.mget", json_mget, "readonly", 1,1,1],
        ["json.set", json_set, "write deny-oom", 1,1,1],
        ["json.type", json_type, "readonly", 1,1,1],
        ["json.numincrby", json_num_incrby, "write", 1,1,1],
        ["json.nummultby", json_num_multby, "write", 1,1,1],
        ["json.numpowby", json_num_powby, "write", 1,1,1],
        ["json.strappend", json_str_append, "write deny-oom", 1,1,1],
        ["json.strlen", json_str_len, "readonly", 1,1,1],
        ["json.arrappend", json_arr_append, "write deny-oom", 1,1,1],
        ["json.arrindex", json_arr_index, "readonly", 1,1,1],
        ["json.arrinsert", json_arr_insert, "write deny-oom", 1,1,1],
        ["json.arrlen", json_arr_len, "readonly", 1,1,1],
        ["json.arrpop", json_arr_pop, "write", 1,1,1],
        ["json.arrtrim", json_arr_trim, "write", 1,1,1],
        ["json.objkeys", json_obj_keys, "readonly", 1,1,1],
        ["json.objlen", json_obj_len, "readonly", 1,1,1],
        ["json.debug", json_debug, "readonly", 1,1,1],
        ["json.forget", json_del, "write", 1,1,1],
        ["json.resp", json_resp, "readonly", 1,1,1],
        ["json._cacheinfo", json_cache_info, "readonly", 1,1,1],
        ["json._cacheinit", json_cache_init, "write", 1,1,1],
    ],
}<|MERGE_RESOLUTION|>--- conflicted
+++ resolved
@@ -23,11 +23,7 @@
 use crate::redisjson::{Format, Path, RedisJSON, SetOptions};
 
 use std::os::raw::c_int;
-<<<<<<< HEAD
-use crate::notify::{export_shared_api};
-=======
 use crate::notify::{trigger_callback_key, export_shared_api};
->>>>>>> 869b05a7
 
 pub const REDIS_JSON_TYPE_VERSION: i32 = 2;
 
@@ -125,10 +121,7 @@
     match (current, set_option) {
         (Some(ref mut doc), ref op) => {
             if doc.set_value(&value, &path, op, format)? {
-<<<<<<< HEAD
-=======
                 trigger_callback_key(redis_key.get_inner());
->>>>>>> 869b05a7
                 ctx.replicate_verbatim();
                 REDIS_OK
             } else {
@@ -139,12 +132,8 @@
         (None, _) => {
             let doc = RedisJSON::from_str(&value, format)?;
             if path == "$" {
-<<<<<<< HEAD
-                redis_key.set_value(&REDIS_JSON_TYPE, doc)?;
-=======
                 redis_key.set_value(&REDIS_JSON_TYPE, &doc)?;
                 trigger_callback_key(redis_key.get_inner());
->>>>>>> 869b05a7
                 ctx.replicate_verbatim();
                 REDIS_OK
             } else {
