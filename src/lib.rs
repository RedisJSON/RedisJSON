--- conflicted
+++ resolved
@@ -88,11 +88,7 @@
             } else {
                 doc.delete_path(&path)?
             };
-<<<<<<< HEAD
-            notify_keyspace_event(ctx, NotifyEvent::MODULE, "json_del", key.as_str());
-=======
             ctx.notify_keyspace_event(NotifyEvent::MODULE, "json_del", key.as_str());
->>>>>>> ed4e62e6
             ctx.replicate_verbatim();
             res
         }
@@ -131,11 +127,7 @@
     match (current, set_option) {
         (Some(ref mut doc), ref op) => {
             if doc.set_value(&value, &path, op, format)? {
-<<<<<<< HEAD
-                notify_keyspace_event(ctx, NotifyEvent::MODULE, "json_set", key.as_str());
-=======
                 ctx.notify_keyspace_event(NotifyEvent::MODULE, "json_set", key.as_str());
->>>>>>> ed4e62e6
                 ctx.replicate_verbatim();
                 REDIS_OK
             } else {
@@ -147,11 +139,7 @@
             let doc = RedisJSON::from_str(&value, format)?;
             if path == "$" {
                 redis_key.set_value(&REDIS_JSON_TYPE, doc)?;
-<<<<<<< HEAD
-                notify_keyspace_event(ctx, NotifyEvent::MODULE, "json_set", key.as_str());
-=======
                 ctx.notify_keyspace_event(NotifyEvent::MODULE, "json_set", key.as_str());
->>>>>>> ed4e62e6
                 ctx.replicate_verbatim();
                 REDIS_OK
             } else {
@@ -303,9 +291,7 @@
         |f1, f2| f1.powf(f2),
     )
 }
-<<<<<<< HEAD
-
-=======
+
 //
 /// JSON.TOGGLE <key> <path>
 fn json_bool_toggle(ctx: &Context, args: Vec<String>) -> RedisResult {
@@ -335,7 +321,7 @@
             .map_err(|e| e.into())
         })
 }
->>>>>>> ed4e62e6
+
 fn json_num_op<I, F>(
     ctx: &Context,
     cmd: &str,
@@ -363,11 +349,7 @@
                 do_json_num_op(&number, value, &op_i64, &op_f64)
             })
             .map(|v| {
-<<<<<<< HEAD
-                notify_keyspace_event(ctx, NotifyEvent::MODULE, cmd, key.as_str());
-=======
                 ctx.notify_keyspace_event(NotifyEvent::MODULE, cmd, key.as_str());
->>>>>>> ed4e62e6
                 ctx.replicate_verbatim();
                 v.to_string().into()
             })
@@ -443,11 +425,7 @@
         .and_then(|doc| {
             doc.value_op(&path, |value| do_json_str_append(&json, value))
                 .map(|v| {
-<<<<<<< HEAD
-                    notify_keyspace_event(ctx, NotifyEvent::MODULE, "json_strappend", key.as_str());
-=======
                     ctx.notify_keyspace_event(NotifyEvent::MODULE, "json_strappend", key.as_str());
->>>>>>> ed4e62e6
                     ctx.replicate_verbatim();
                     v.as_str().map_or(usize::MAX, |v| v.len()).into()
                 })
@@ -490,11 +468,7 @@
         .and_then(|doc| {
             doc.value_op(&path, |value| do_json_arr_append(args.clone(), value))
                 .map(|v| {
-<<<<<<< HEAD
-                    notify_keyspace_event(ctx, NotifyEvent::MODULE, "json_arrappend", key.as_str());
-=======
                     ctx.notify_keyspace_event(NotifyEvent::MODULE, "json_arrappend", key.as_str());
->>>>>>> ed4e62e6
                     ctx.replicate_verbatim();
                     v.as_array().map_or(usize::MAX, |v| v.len()).into()
                 })
@@ -567,11 +541,7 @@
                 do_json_arr_insert(args.clone(), index, value)
             })
             .map(|v| {
-<<<<<<< HEAD
-                notify_keyspace_event(ctx, NotifyEvent::MODULE, "json_arrinsert", key.as_str());
-=======
                 ctx.notify_keyspace_event(NotifyEvent::MODULE, "json_arrinsert", key.as_str());
->>>>>>> ed4e62e6
                 ctx.replicate_verbatim();
                 v.as_array().map_or(usize::MAX, |v| v.len()).into()
             })
@@ -639,11 +609,7 @@
         .and_then(|doc| {
             doc.value_op(&path, |value| do_json_arr_pop(index, &mut res, value))
                 .map(|v| {
-<<<<<<< HEAD
-                    notify_keyspace_event(ctx, NotifyEvent::MODULE, "json_arrpop", key.as_str());
-=======
                     ctx.notify_keyspace_event(NotifyEvent::MODULE, "json_arrpop", key.as_str());
->>>>>>> ed4e62e6
                     ctx.replicate_verbatim();
                     v
                 })
@@ -694,11 +660,7 @@
         .and_then(|doc| {
             doc.value_op(&path, |value| do_json_arr_trim(start, stop, &value))
                 .map(|v| {
-<<<<<<< HEAD
-                    notify_keyspace_event(ctx, NotifyEvent::MODULE, "json_arrtrim", key.as_str());
-=======
                     ctx.notify_keyspace_event(NotifyEvent::MODULE, "json_arrtrim", key.as_str());
->>>>>>> ed4e62e6
                     ctx.replicate_verbatim();
                     v.as_array().map_or(usize::MAX, |v| v.len()).into()
                 })
