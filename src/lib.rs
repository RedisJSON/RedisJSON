use redis_module::native_types::RedisType;
use redis_module::raw::RedisModuleTypeMethods;
<<<<<<< HEAD
=======
#[cfg(not(feature = "as-library"))]
use redis_module::{Context, RedisResult, RedisString};
>>>>>>> 9610708d

#[cfg(not(feature = "as-library"))]
use crate::c_api::{
    get_llapi_ctx, json_api_free_iter, json_api_get, json_api_get_at, json_api_get_boolean,
    json_api_get_double, json_api_get_int, json_api_get_json, json_api_get_len,
    json_api_get_string, json_api_get_type, json_api_is_json, json_api_len, json_api_next,
    json_api_open_key_internal, LLAPI_CTX,
};

#[cfg(not(feature = "as-library"))]
use redis_module::Status;

#[cfg(not(feature = "as-library"))]
use redis_module::{Context, RedisResult};

mod array_index;
mod backward;
pub mod c_api;
pub mod commands;
pub mod error;
mod formatter;
pub mod manager;
mod nodevisitor;
pub mod redisjson;

use crate::redisjson::Format;
pub const REDIS_JSON_TYPE_VERSION: i32 = 3;

pub static REDIS_JSON_TYPE: RedisType = RedisType::new(
    "ReJSON-RL",
    REDIS_JSON_TYPE_VERSION,
    RedisModuleTypeMethods {
        version: redis_module::TYPE_METHOD_VERSION,

        rdb_load: Some(redisjson::type_methods::rdb_load),
        rdb_save: Some(redisjson::type_methods::rdb_save),
        aof_rewrite: None, // TODO add support
        free: Some(redisjson::type_methods::free),

        // Currently unused by Redis
        mem_usage: None,
        digest: None,

        // Auxiliary data (v2)
        aux_load: Some(redisjson::type_methods::aux_load),
        aux_save: None,
        aux_save_triggers: 0,

        free_effort: None,
        unlink: None,
        copy: None,
        defrag: None,
    },
);
/////////////////////////////////////////////////////

#[macro_export]
macro_rules! redis_json_module_create {(
        data_types: [
            $($data_type:ident),* $(,)*
        ],
        pre_command_function: $pre_command_function_expr:expr,
        get_manage: $get_manager_expr:expr,
        version: $version:expr,
        init: $init_func:expr,
    ) => {

        use redis_module::{redis_command, redis_module};
        use std::marker::PhantomData;
        use std::os::raw::{c_double, c_int, c_long};
        use redis_module::{raw as rawmod};
        use std::slice;
        use std::{
            ffi::CStr,
            os::raw::{c_char, c_void},
        };
        use redis_module::redisraw::bindings::RedisModule_StringPtrLen;
        use libc::size_t;

        ///
        /// JSON.DEL <key> [path]
        ///
        fn json_del(ctx: &Context, args: Vec<RedisString>) -> RedisResult {
            $pre_command_function_expr(ctx, &args);
            let m = $get_manager_expr;
            match m {
                Some(mngr) => commands::command_json_del(mngr, ctx, args),
                None => commands::command_json_del(manager::RedisJsonKeyManager{phantom:PhantomData}, ctx, args),

            }
        }

        ///
        /// JSON.GET <key>
        ///         [INDENT indentation-string]
        ///         [NEWLINE line-break-string]
        ///         [SPACE space-string]
        ///         [path ...]
        ///
        /// TODO add support for multi path
        fn json_get(ctx: &Context, args: Vec<RedisString>) -> RedisResult {
            $pre_command_function_expr(ctx, &args);
            let m = $get_manager_expr;
            match m {
                Some(mngr) => commands::command_json_get(mngr, ctx, args),
                None => commands::command_json_get(manager::RedisJsonKeyManager{phantom:PhantomData}, ctx, args),

            }
        }

        ///
        /// JSON.SET <key> <path> <json> [NX | XX | FORMAT <format>]
        ///
        fn json_set(ctx: &Context, args: Vec<RedisString>) -> RedisResult {
            $pre_command_function_expr(ctx, &args);
            let m = $get_manager_expr;
            match m {
                Some(mngr) => commands::command_json_set(mngr, ctx, args),
                None => commands::command_json_set(manager::RedisJsonKeyManager{phantom:PhantomData}, ctx, args),

            }
        }

        ///
        /// JSON.MGET <key> [key ...] <path>
        ///
        fn json_mget(ctx: &Context, args: Vec<RedisString>) -> RedisResult {
            $pre_command_function_expr(ctx, &args);
            let m = $get_manager_expr;
            match m {
                Some(mngr) => commands::command_json_mget(mngr, ctx, args),
                None => commands::command_json_mget(manager::RedisJsonKeyManager{phantom:PhantomData}, ctx, args),

            }
        }

        ///
        /// JSON.STRLEN <key> [path]
        ///
        fn json_str_len(ctx: &Context, args: Vec<RedisString>) -> RedisResult {
            $pre_command_function_expr(ctx, &args);
            let m = $get_manager_expr;
            match m {
                Some(mngr) => commands::command_json_str_len(mngr, ctx, args),
                None => commands::command_json_str_len(manager::RedisJsonKeyManager{phantom:PhantomData}, ctx, args),

            }
        }

        ///
        /// JSON.TYPE <key> [path]
        ///
        fn json_type(ctx: &Context, args: Vec<RedisString>) -> RedisResult {
            $pre_command_function_expr(ctx, &args);
            let m = $get_manager_expr;
            match m {
                Some(mngr) => commands::command_json_type(mngr, ctx, args),
                None => commands::command_json_type(manager::RedisJsonKeyManager{phantom:PhantomData}, ctx, args),

            }
        }

        ///
        /// JSON.NUMINCRBY <key> <path> <number>
        ///
        fn json_num_incrby(ctx: &Context, args: Vec<RedisString>) -> RedisResult {
            $pre_command_function_expr(ctx, &args);
            let m = $get_manager_expr;
            match m {
                Some(mngr) => commands::command_json_num_incrby(mngr, ctx, args),
                None => commands::command_json_num_incrby(manager::RedisJsonKeyManager{phantom:PhantomData}, ctx, args),

            }
        }

        ///
        /// JSON.NUMMULTBY <key> <path> <number>
        ///
        fn json_num_multby(ctx: &Context, args: Vec<RedisString>) -> RedisResult {
            $pre_command_function_expr(ctx, &args);
            let m = $get_manager_expr;
            match m {
                Some(mngr) => commands::command_json_num_multby(mngr, ctx, args),
                None => commands::command_json_num_multby(manager::RedisJsonKeyManager{phantom:PhantomData}, ctx, args),

            }
        }

        ///
        /// JSON.NUMPOWBY <key> <path> <number>
        ///
        fn json_num_powby(ctx: &Context, args: Vec<RedisString>) -> RedisResult {
            $pre_command_function_expr(ctx, &args);
            let m = $get_manager_expr;
            match m {
                Some(mngr) => commands::command_json_num_powby(mngr, ctx, args),
                None => commands::command_json_num_powby(manager::RedisJsonKeyManager{phantom:PhantomData}, ctx, args),

            }
        }

        //
        /// JSON.TOGGLE <key> <path>
        fn json_bool_toggle(ctx: &Context, args: Vec<RedisString>) -> RedisResult {
            $pre_command_function_expr(ctx, &args);
            let m = $get_manager_expr;
            match m {
                Some(mngr) => commands::command_json_bool_toggle(mngr, ctx, args),
                None => commands::command_json_bool_toggle(manager::RedisJsonKeyManager{phantom:PhantomData}, ctx, args),

            }
        }

        ///
        /// JSON.STRAPPEND <key> [path] <json-string>
        ///
        fn json_str_append(ctx: &Context, args: Vec<RedisString>) -> RedisResult {
            $pre_command_function_expr(ctx, &args);
            let m = $get_manager_expr;
            match m {
                Some(mngr) => commands::command_json_str_append(mngr, ctx, args),
                None => commands::command_json_str_append(manager::RedisJsonKeyManager{phantom:PhantomData}, ctx, args),

            }
        }

        ///
        /// JSON.ARRAPPEND <key> <path> <json> [json ...]
        ///
        fn json_arr_append(ctx: &Context, args: Vec<RedisString>) -> RedisResult {
            $pre_command_function_expr(ctx, &args);
            let m = $get_manager_expr;
            match m {
                Some(mngr) => commands::command_json_arr_append(mngr, ctx, args),
                None => commands::command_json_arr_append(manager::RedisJsonKeyManager{phantom:PhantomData}, ctx, args),

            }
        }

        ///
        /// JSON.ARRINDEX <key> <path> <json-scalar> [start [stop]]
        ///
        /// scalar - number, string, Boolean (true or false), or null
        ///
        fn json_arr_index(ctx: &Context, args: Vec<RedisString>) -> RedisResult {
            $pre_command_function_expr(ctx, &args);
            let m = $get_manager_expr;
            match m {
                Some(mngr) => commands::command_json_arr_index(mngr, ctx, args),
                None => commands::command_json_arr_index(manager::RedisJsonKeyManager{phantom:PhantomData}, ctx, args),

            }
        }

        ///
        /// JSON.ARRINSERT <key> <path> <index> <json> [json ...]
        ///
        fn json_arr_insert(ctx: &Context, args: Vec<RedisString>) -> RedisResult {
            $pre_command_function_expr(ctx, &args);
            let m = $get_manager_expr;
            match m {
                Some(mngr) => commands::command_json_arr_insert(mngr, ctx, args),
                None => commands::command_json_arr_insert(manager::RedisJsonKeyManager{phantom:PhantomData}, ctx, args),
            }
        }

        ///
        /// JSON.ARRLEN <key> [path]
        ///
        fn json_arr_len(ctx: &Context, args: Vec<RedisString>) -> RedisResult {
            $pre_command_function_expr(ctx, &args);
            let m = $get_manager_expr;
            match m {
                Some(mngr) => commands::command_json_arr_len(mngr, ctx, args),
                None => commands::command_json_arr_len(manager::RedisJsonKeyManager{phantom:PhantomData}, ctx, args),

            }
        }

        ///
        /// JSON.ARRPOP <key> [path [index]]
        ///
        fn json_arr_pop(ctx: &Context, args: Vec<RedisString>) -> RedisResult {
            $pre_command_function_expr(ctx, &args);
            let m = $get_manager_expr;
            match m {
                Some(mngr) => commands::command_json_arr_pop(mngr, ctx, args),
                None => commands::command_json_arr_pop(manager::RedisJsonKeyManager{phantom:PhantomData}, ctx, args),

            }
        }

        ///
        /// JSON.ARRTRIM <key> <path> <start> <stop>
        ///
        fn json_arr_trim(ctx: &Context, args: Vec<RedisString>) -> RedisResult {
            $pre_command_function_expr(ctx, &args);
            let m = $get_manager_expr;
            match m {
                Some(mngr) => commands::command_json_arr_trim(mngr, ctx, args),
                None => commands::command_json_arr_trim(manager::RedisJsonKeyManager{phantom:PhantomData}, ctx, args),

            }
        }

        ///
        /// JSON.OBJKEYS <key> [path]
        ///
        fn json_obj_keys(ctx: &Context, args: Vec<RedisString>) -> RedisResult {
            $pre_command_function_expr(ctx, &args);
            let m = $get_manager_expr;
            match m {
                Some(mngr) => commands::command_json_obj_keys(mngr, ctx, args),
                None => commands::command_json_obj_keys(manager::RedisJsonKeyManager{phantom:PhantomData}, ctx, args),

            }
        }

        ///
        /// JSON.OBJLEN <key> [path]
        ///
        fn json_obj_len(ctx: &Context, args: Vec<RedisString>) -> RedisResult {
            $pre_command_function_expr(ctx, &args);
            let m = $get_manager_expr;
            match m {
                Some(mngr) => commands::command_json_obj_len(mngr, ctx, args),
                None => commands::command_json_obj_len(manager::RedisJsonKeyManager{phantom:PhantomData}, ctx, args),

            }
        }

        ///
        /// JSON.CLEAR <key> [path ...]
        ///
        fn json_clear(ctx: &Context, args: Vec<RedisString>) -> RedisResult {
            $pre_command_function_expr(ctx, &args);
            let m = $get_manager_expr;
            match m {
                Some(mngr) => commands::command_json_clear(mngr, ctx, args),
                None => commands::command_json_clear(manager::RedisJsonKeyManager{phantom:PhantomData}, ctx, args),

            }
        }

        ///
        /// JSON.DEBUG <subcommand & arguments>
        ///
        /// subcommands:
        /// MEMORY <key> [path]
        /// HELP
        ///
        fn json_debug(ctx: &Context, args: Vec<RedisString>) -> RedisResult {
            $pre_command_function_expr(ctx, &args);
            let m = $get_manager_expr;
            match m {
                Some(mngr) => commands::command_json_debug(mngr, ctx, args),
                None => commands::command_json_debug(manager::RedisJsonKeyManager{phantom:PhantomData}, ctx, args),

            }
        }

        ///
        /// JSON.RESP <key> [path]
        ///
        fn json_resp(ctx: &Context, args: Vec<RedisString>) -> RedisResult {
            $pre_command_function_expr(ctx, &args);
            let m = $get_manager_expr;
            match m {
                Some(mngr) => commands::command_json_resp(mngr, ctx, args),
                None => commands::command_json_resp(manager::RedisJsonKeyManager{phantom:PhantomData}, ctx, args),

            }
        }

        fn json_cache_info(ctx: &Context, args: Vec<RedisString>) -> RedisResult {
            $pre_command_function_expr(ctx, &args);
            let m = $get_manager_expr;
            match m {
                Some(mngr) => commands::command_json_cache_info(mngr, ctx, args),
                None => commands::command_json_cache_info(manager::RedisJsonKeyManager{phantom:PhantomData}, ctx, args),

            }
        }

        fn json_cache_init(ctx: &Context, args: Vec<RedisString>) -> RedisResult {
            $pre_command_function_expr(ctx, &args);
            let m = $get_manager_expr;
            match m {
                Some(mngr) => commands::command_json_cache_init(mngr, ctx, args),
                None => commands::command_json_cache_init(manager::RedisJsonKeyManager{phantom:PhantomData}, ctx, args),

            }
        }

        redis_json_module_export_shared_api! {
            get_manage:$get_manager_expr,
            pre_command_function: $pre_command_function_expr,
        }

        fn intialize(ctx: &Context, args: &[String]) -> Status {
            export_shared_api(ctx);
            $init_func(ctx, args)
        }

        redis_module! {
            name: "ReJSON",
            version: $version,
            data_types: [$($data_type,)*],
            init: intialize,
            commands: [
                ["json.del", json_del, "write", 1,1,1],
                ["json.get", json_get, "readonly", 1,1,1],
                ["json.mget", json_mget, "readonly", 1,1,1],
                ["json.set", json_set, "write deny-oom", 1,1,1],
                ["json.type", json_type, "readonly", 1,1,1],
                ["json.numincrby", json_num_incrby, "write", 1,1,1],
                ["json.toggle", json_bool_toggle, "write deny-oom", 1,1,1],
                ["json.nummultby", json_num_multby, "write", 1,1,1],
                ["json.numpowby", json_num_powby, "write", 1,1,1],
                ["json.strappend", json_str_append, "write deny-oom", 1,1,1],
                ["json.strlen", json_str_len, "readonly", 1,1,1],
                ["json.arrappend", json_arr_append, "write deny-oom", 1,1,1],
                ["json.arrindex", json_arr_index, "readonly", 1,1,1],
                ["json.arrinsert", json_arr_insert, "write deny-oom", 1,1,1],
                ["json.arrlen", json_arr_len, "readonly", 1,1,1],
                ["json.arrpop", json_arr_pop, "write", 1,1,1],
                ["json.arrtrim", json_arr_trim, "write", 1,1,1],
                ["json.objkeys", json_obj_keys, "readonly", 1,1,1],
                ["json.objlen", json_obj_len, "readonly", 1,1,1],
                ["json.clear", json_clear, "write", 1,1,1],
                ["json.debug", json_debug, "readonly", 1,1,1],
                ["json.forget", json_del, "write", 1,1,1],
                ["json.resp", json_resp, "readonly", 1,1,1],
                ["json._cacheinfo", json_cache_info, "readonly", 1,1,1],
                ["json._cacheinit", json_cache_init, "write", 1,1,1],
            ],
        }
    }
}

#[cfg(not(feature = "as-library"))]
<<<<<<< HEAD
fn pre_command(_ctx: &Context, _args: &[String]) {}

#[cfg(not(feature = "as-library"))]
fn dummy_init(_ctx: &Context, _args: &[String]) -> Status {
    Status::Ok
}
=======
fn init(ctx: &Context, _args: &[RedisString]) -> Status {
    export_shared_api(ctx);
    Status::Ok
}

#[cfg(not(feature = "as-library"))]
fn pre_command(_ctx: &Context, _args: &[RedisString]) {}
>>>>>>> 9610708d

#[cfg(not(feature = "as-library"))]
redis_json_module_create! {
    data_types: [REDIS_JSON_TYPE],
    pre_command_function: pre_command,
    get_manage: Some(manager::RedisJsonKeyManager{phantom:PhantomData}),
    version: 99_99_99,
    init: dummy_init,
}<|MERGE_RESOLUTION|>--- conflicted
+++ resolved
@@ -1,10 +1,5 @@
 use redis_module::native_types::RedisType;
 use redis_module::raw::RedisModuleTypeMethods;
-<<<<<<< HEAD
-=======
-#[cfg(not(feature = "as-library"))]
-use redis_module::{Context, RedisResult, RedisString};
->>>>>>> 9610708d
 
 #[cfg(not(feature = "as-library"))]
 use crate::c_api::{
@@ -72,16 +67,14 @@
         init: $init_func:expr,
     ) => {
 
-        use redis_module::{redis_command, redis_module};
+        use redis_module::{redis_command, redis_module, RedisString};
         use std::marker::PhantomData;
         use std::os::raw::{c_double, c_int, c_long};
         use redis_module::{raw as rawmod};
-        use std::slice;
         use std::{
             ffi::CStr,
             os::raw::{c_char, c_void},
         };
-        use redis_module::redisraw::bindings::RedisModule_StringPtrLen;
         use libc::size_t;
 
         ///
@@ -404,7 +397,7 @@
             pre_command_function: $pre_command_function_expr,
         }
 
-        fn intialize(ctx: &Context, args: &[String]) -> Status {
+        fn intialize(ctx: &Context, args: &Vec<RedisString>) -> Status {
             export_shared_api(ctx);
             $init_func(ctx, args)
         }
@@ -446,22 +439,12 @@
 }
 
 #[cfg(not(feature = "as-library"))]
-<<<<<<< HEAD
-fn pre_command(_ctx: &Context, _args: &[String]) {}
-
-#[cfg(not(feature = "as-library"))]
-fn dummy_init(_ctx: &Context, _args: &[String]) -> Status {
+fn pre_command(_ctx: &Context, _args: &Vec<RedisString>) {}
+
+#[cfg(not(feature = "as-library"))]
+fn dummy_init(_ctx: &Context, _args: &Vec<RedisString>) -> Status {
     Status::Ok
 }
-=======
-fn init(ctx: &Context, _args: &[RedisString]) -> Status {
-    export_shared_api(ctx);
-    Status::Ok
-}
-
-#[cfg(not(feature = "as-library"))]
-fn pre_command(_ctx: &Context, _args: &[RedisString]) {}
->>>>>>> 9610708d
 
 #[cfg(not(feature = "as-library"))]
 redis_json_module_create! {
