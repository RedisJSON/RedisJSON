--- conflicted
+++ resolved
@@ -15,17 +15,13 @@
 mod error;
 mod formatter;
 mod nodevisitor;
-mod notify;
 mod redisjson;
+mod c_api;
 
 use crate::array_index::ArrayIndex;
 use crate::error::Error;
 use crate::redisjson::{Format, Path, RedisJSON, SetOptions};
-<<<<<<< HEAD
-=======
-
-use crate::notify::{export_shared_api, notify_keyspace_event};
->>>>>>> c651b149
+use crate::c_api::{export_shared_api, notify_keyspace_event};
 
 pub const REDIS_JSON_TYPE_VERSION: i32 = 2;
 
@@ -123,10 +119,7 @@
     match (current, set_option) {
         (Some(ref mut doc), ref op) => {
             if doc.set_value(&value, &path, op, format)? {
-<<<<<<< HEAD
-=======
                 notify_keyspace_event(ctx, NotifyEvent::GENERIC, "json_set", key.as_str());
->>>>>>> c651b149
                 ctx.replicate_verbatim();
                 REDIS_OK
             } else {
@@ -138,10 +131,7 @@
             let doc = RedisJSON::from_str(&value, format)?;
             if path == "$" {
                 redis_key.set_value(&REDIS_JSON_TYPE, doc)?;
-<<<<<<< HEAD
-=======
                 notify_keyspace_event(ctx, NotifyEvent::GENERIC, "json_set", key.as_str());
->>>>>>> c651b149
                 ctx.replicate_verbatim();
                 REDIS_OK
             } else {
@@ -768,16 +758,13 @@
     Err(RedisError::Str("Command was not implemented"))
 }
 
-<<<<<<< HEAD
-=======
 fn init(ctx: &Context, _args: &Vec<String>) -> rawmod::Status {
     export_shared_api(ctx);
     rawmod::Status::Ok
 }
 
-//////////////////////////////////////////////////////
-
->>>>>>> c651b149
+///////////////////////////////////////////////////////////////////////////////////////////////
+
 redis_module! {
     name: "ReJSON",
     version: 99_99_99,
