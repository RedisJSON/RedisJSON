#[macro_use]
extern crate redis_module;

use std::{i64, usize};

use redis_module::raw::RedisModuleTypeMethods;
use redis_module::{native_types::RedisType, raw as rawmod, NextArg, NotifyEvent};
use redis_module::{Context, RedisError, RedisResult, RedisValue, REDIS_OK};
use serde_json::{Number, Value};

use crate::array_index::ArrayIndex;
use crate::c_api::export_shared_api;
use crate::error::Error;
use crate::redisjson::{Format, Path, RedisJSON, SetOptions};

mod array_index;
mod backward;
mod c_api;
mod error;
mod formatter;
mod nodevisitor;
mod redisjson;

// extern crate readies_wd40;
// use crate::readies_wd40::{BB, _BB, getenv};

<<<<<<< HEAD
const JSON_ROOT_PATH: &str = "$";
=======
const JSON_ROOT_PATH: &'static str = "$";
const CMD_ARG_NOESCAPE: &str = "NOESCAPE";
const CMD_ARG_INDENT: &str = "INDENT";
const CMD_ARG_NEWLINE: &str = "NEWLINE";
const CMD_ARG_SPACE: &str = "SPACE";
const CMD_ARG_FORMAT: &str = "FORMAT";

>>>>>>> 79b47b3f
pub const REDIS_JSON_TYPE_VERSION: i32 = 3;

// Compile time evaluation of the max len() of all elements of the array
const fn max_strlen(arr: &[&str]) -> usize {
    let mut max_strlen = 0;
    let arr_len = arr.len();
    if arr_len < 1 {
        return max_strlen;
    }
    let mut pos = 0;
    while pos < arr_len {
        let curr_strlen = arr[pos].len();
        if max_strlen < curr_strlen {
            max_strlen = curr_strlen;
        }
        pos += 1;
    }
    max_strlen
}

// We use this constant to further optimize json_get command, by calculating the max subcommand length
// Any subcommand added to JSON.GET should be included on the following array
const JSONGET_SUBCOMMANDS_MAXSTRLEN: usize = max_strlen(&[
    CMD_ARG_NOESCAPE,
    CMD_ARG_INDENT,
    CMD_ARG_NEWLINE,
    CMD_ARG_SPACE,
    CMD_ARG_FORMAT,
]);

static REDIS_JSON_TYPE: RedisType = RedisType::new(
    "ReJSON-RL",
    REDIS_JSON_TYPE_VERSION,
    RedisModuleTypeMethods {
        version: redis_module::TYPE_METHOD_VERSION,

        rdb_load: Some(redisjson::type_methods::rdb_load),
        rdb_save: Some(redisjson::type_methods::rdb_save),
        aof_rewrite: None, // TODO add support
        free: Some(redisjson::type_methods::free),

        // Currently unused by Redis
        mem_usage: None,
        digest: None,

        // Auxiliary data (v2)
        aux_load: Some(redisjson::type_methods::aux_load),
        aux_save: None,
        aux_save_triggers: 0,

        free_effort: None,
        unlink: None,
        copy: None,
        defrag: None,
    },
);

///
/// Backwards compatibility convertor for RedisJSON 1.x clients
///
fn backwards_compat_path(mut path: String) -> String {
    if !path.starts_with('$') {
        if path == "." {
            path.replace_range(..1, "$");
        } else if path.starts_with('.') {
            path.insert(0, '$');
        } else {
            path.insert_str(0, "$.");
        }
    }
    path
}

///
/// JSON.DEL <key> [path]
///
fn json_del(ctx: &Context, args: Vec<String>) -> RedisResult {
    let mut args = args.into_iter().skip(1);

    let key = args.next_string()?;
    let path = args
        .next_string()
        .map_or_else(|_| JSON_ROOT_PATH.to_string(), backwards_compat_path);

    let redis_key = ctx.open_key_writable(&key);
    let deleted = match redis_key.get_value::<RedisJSON>(&REDIS_JSON_TYPE)? {
        Some(doc) => {
            if path == "$" {
                redis_key.delete()?;
                1
            } else {
                doc.delete_path(&path)?
            }
        }
        None => 0,
    };

    // no need to notify or replicate if nothing was deleted
    if deleted > 0 {
        ctx.notify_keyspace_event(NotifyEvent::MODULE, "json.del", key.as_str());
        ctx.replicate_verbatim();
    }

    Ok(deleted.into())
}

///
/// JSON.SET <key> <path> <json> [NX | XX | FORMAT <format>]
///
fn json_set(ctx: &Context, args: Vec<String>) -> RedisResult {
    let mut args = args.into_iter().skip(1);

    let key = args.next_string()?;
    let path = backwards_compat_path(args.next_string()?);
    let value = args.next_string()?;

    let mut format = Format::JSON;
    let mut set_option = SetOptions::None;

    while let Some(s) = args.next() {
        match s.to_uppercase().as_str() {
            "NX" => set_option = SetOptions::NotExists,
            "XX" => set_option = SetOptions::AlreadyExists,
            "FORMAT" => {
                format = Format::from_str(args.next_string()?.as_str())?;
            }
            _ => break,
        };
    }

    let redis_key = ctx.open_key_writable(&key);
    let current = redis_key.get_value::<RedisJSON>(&REDIS_JSON_TYPE)?;

    match (current, set_option) {
        (Some(ref mut doc), ref op) => {
            if doc.set_value(&value, &path, op, format)? {
                ctx.notify_keyspace_event(NotifyEvent::MODULE, "json.set", key.as_str());
                ctx.replicate_verbatim();
                REDIS_OK
            } else {
                Ok(RedisValue::Null)
            }
        }
        (None, SetOptions::AlreadyExists) => Ok(RedisValue::Null),
        (None, _) => {
            let doc = RedisJSON::from_str(&value, format)?;
            if path == "$" {
                redis_key.set_value(&REDIS_JSON_TYPE, doc)?;
                ctx.notify_keyspace_event(NotifyEvent::MODULE, "json.set", key.as_str());
                ctx.replicate_verbatim();
                REDIS_OK
            } else {
                Err(RedisError::Str(
                    "ERR new objects must be created at the root",
                ))
            }
        }
    }
}

///
/// JSON.GET <key>
///         [INDENT indentation-string]
///         [NEWLINE line-break-string]
///         [SPACE space-string]
///         [path ...]
///
/// TODO add support for multi path
fn json_get(ctx: &Context, args: Vec<String>) -> RedisResult {
    let mut args = args.into_iter().skip(1);
    let key = args.next_string()?;

    let mut paths: Vec<Path> = vec![];
    let mut format = Format::JSON;
    let mut indent = String::new();
    let mut space = String::new();
    let mut newline = String::new();
    while let Ok(arg) = args.next_string() {
        match arg {
            // fast way to consider arg a path by using the max length of all possible subcommands
            // See #390 for the comparison of this function with/without this optimization
            arg if arg.len() > JSONGET_SUBCOMMANDS_MAXSTRLEN => paths.push(Path::new(arg)),
            arg if arg.eq_ignore_ascii_case(CMD_ARG_INDENT) => indent = args.next_string()?,
            arg if arg.eq_ignore_ascii_case(CMD_ARG_NEWLINE) => newline = args.next_string()?,
            arg if arg.eq_ignore_ascii_case(CMD_ARG_SPACE) => space = args.next_string()?,
            // Silently ignore. Compatibility with ReJSON v1.0 which has this option. See #168 TODO add support
            arg if arg.eq_ignore_ascii_case(CMD_ARG_NOESCAPE) => continue,
            arg if arg.eq_ignore_ascii_case(CMD_ARG_FORMAT) => {
                format = Format::from_str(args.next_string()?.as_str())?
            }
            _ => paths.push(Path::new(arg)),
        };
    }

    // path is optional -> no path found we use root "$"
    if paths.is_empty() {
        paths.push(Path::new(JSON_ROOT_PATH.to_string()));
    }

    let key = ctx.open_key_writable(&key);
    let value = match key.get_value::<RedisJSON>(&REDIS_JSON_TYPE)? {
        Some(doc) => doc
            .to_json(&mut paths, indent, newline, space, format)?
            .into(),
        None => RedisValue::Null,
    };

    Ok(value)
}

///
/// JSON.MGET <key> [key ...] <path>
///
fn json_mget(ctx: &Context, args: Vec<String>) -> RedisResult {
    if args.len() < 3 {
        return Err(RedisError::WrongArity);
    }

    args.last().ok_or(RedisError::WrongArity).and_then(|path| {
        let path = backwards_compat_path(path.to_string());
        let keys = &args[1..args.len() - 1];

        let results: Result<Vec<RedisValue>, RedisError> = keys
            .iter()
            .map(|key| {
                ctx.open_key(key)
                    .get_value::<RedisJSON>(&REDIS_JSON_TYPE)?
                    .map(|doc| doc.to_string(&path, Format::JSON))
                    .transpose()
                    .map_or_else(|_| Ok(RedisValue::Null), |v| Ok(v.into()))
            })
            .collect();

        Ok(results?.into())
    })
}

///
/// JSON.STRLEN <key> [path]
///
fn json_str_len(ctx: &Context, args: Vec<String>) -> RedisResult {
    json_len(ctx, args, |doc, path| doc.str_len(path))
}

///
/// JSON.TYPE <key> [path]
///
fn json_type(ctx: &Context, args: Vec<String>) -> RedisResult {
    let mut args = args.into_iter().skip(1);
    let key = args.next_string()?;
    let path = backwards_compat_path(args.next_string()?);

    let key = ctx.open_key(&key);

    let value = key.get_value::<RedisJSON>(&REDIS_JSON_TYPE)?.map_or_else(
        || RedisValue::Null,
        |doc| match doc.get_type(&path) {
            Ok(s) => s.into(),
            Err(_) => RedisValue::Null,
        },
    );

    Ok(value)
}

///
/// JSON.NUMINCRBY <key> <path> <number>
///
fn json_num_incrby(ctx: &Context, args: Vec<String>) -> RedisResult {
    json_num_op(
        ctx,
        "json.numincrby",
        args,
        |i1, i2| i1 + i2,
        |f1, f2| f1 + f2,
    )
}

///
/// JSON.NUMMULTBY <key> <path> <number>
///
fn json_num_multby(ctx: &Context, args: Vec<String>) -> RedisResult {
    json_num_op(
        ctx,
        "json.nummultby",
        args,
        |i1, i2| i1 * i2,
        |f1, f2| f1 * f2,
    )
}

//
/// JSON.TOGGLE <key> <path>
fn json_bool_toggle(ctx: &Context, args: Vec<String>) -> RedisResult {
    let mut args = args.into_iter().skip(1);
    let key = args.next_string()?;
    let path = backwards_compat_path(args.next_string()?);
    let redis_key = ctx.open_key_writable(&key);

    redis_key
        .get_value::<RedisJSON>(&REDIS_JSON_TYPE)?
        .ok_or_else(RedisError::nonexistent_key)
        .and_then(|doc| {
            doc.value_op(
                &path,
                |value| {
                    value
                        .as_bool()
                        .ok_or_else(|| err_json(value, "boolean"))
                        .map(|curr| {
                            let result = curr ^ true;
                            Value::Bool(result)
                        })
                },
                |result| Ok(result.to_string().into()),
            )
            .map_err(|e| e.into())
        })
        .map(|v: RedisValue| {
            ctx.notify_keyspace_event(NotifyEvent::MODULE, "json.toggle", key.as_str());
            ctx.replicate_verbatim();
            v
        })
}
fn json_num_op<I, F>(
    ctx: &Context,
    cmd: &str,
    args: Vec<String>,
    op_i64: I,
    op_f64: F,
) -> RedisResult
where
    I: Fn(i64, i64) -> i64,
    F: Fn(f64, f64) -> f64,
{
    let mut args = args.into_iter().skip(1);

    let key = args.next_string()?;
    let path = backwards_compat_path(args.next_string()?);
    let number = args.next_string()?;

    let redis_key = ctx.open_key_writable(&key);

    redis_key
        .get_value::<RedisJSON>(&REDIS_JSON_TYPE)?
        .ok_or_else(RedisError::nonexistent_key)
        .and_then(|doc| {
            doc.value_op(
                &path,
                |value| do_json_num_op(&number, value, &op_i64, &op_f64),
                |result| Ok(result.to_string().into()),
            )
            .map_err(|e| e.into())
        })
        .map(|v: RedisValue| {
            ctx.notify_keyspace_event(NotifyEvent::MODULE, cmd, key.as_str());
            ctx.replicate_verbatim();
            v
        })
}

fn do_json_num_op<I, F>(
    in_value: &str,
    curr_value: &Value,
    op_i64: I,
    op_f64: F,
) -> Result<Value, Error>
where
    I: FnOnce(i64, i64) -> i64,
    F: FnOnce(f64, f64) -> f64,
{
    if let Value::Number(curr_value) = curr_value {
        let in_value = &serde_json::from_str(in_value)?;
        if let Value::Number(in_value) = in_value {
            let num_res = match (curr_value.as_i64(), in_value.as_i64()) {
                (Some(num1), Some(num2)) => op_i64(num1, num2).into(),
                _ => {
                    let num1 = curr_value.as_f64().unwrap();
                    let num2 = in_value.as_f64().unwrap();
                    Number::from_f64(op_f64(num1, num2)).unwrap()
                }
            };

            Ok(Value::Number(num_res))
        } else {
            Err(err_json(in_value, "number"))
        }
    } else {
        Err(err_json(curr_value, "number"))
    }
}

fn err_json(value: &Value, expected_value: &'static str) -> Error {
    Error::from(format!(
        "ERR wrong type of path value - expected {} but found {}",
        expected_value,
        RedisJSON::value_name(value)
    ))
}

///
/// JSON.STRAPPEND <key> [path] <json-string>
///
fn json_str_append(ctx: &Context, args: Vec<String>) -> RedisResult {
    let mut args = args.into_iter().skip(1);

    let key = args.next_string()?;
    let path_or_json = args.next_string()?;

    let path;
    let json;

    // path is optional
    if let Ok(val) = args.next_string() {
        path = backwards_compat_path(path_or_json);
        json = val;
    } else {
        path = JSON_ROOT_PATH.to_string();
        json = path_or_json;
    }

    let redis_key = ctx.open_key_writable(&key);

    redis_key
        .get_value::<RedisJSON>(&REDIS_JSON_TYPE)?
        .ok_or_else(RedisError::nonexistent_key)
        .and_then(|doc| {
            doc.value_op(
                &path,
                |value| do_json_str_append(&json, value),
                |result| {
                    Ok(result
                        .as_str()
                        .map_or(usize::MAX, |result| result.len())
                        .into())
                },
            )
            .map_err(|e| e.into())
        })
        .map(|v: RedisValue| {
            ctx.notify_keyspace_event(NotifyEvent::MODULE, "json.strappend", key.as_str());
            ctx.replicate_verbatim();
            v
        })
}

fn do_json_str_append(json: &str, value: &Value) -> Result<Value, Error> {
    value
        .as_str()
        .ok_or_else(|| err_json(value, "string"))
        .and_then(|curr| {
            let v = serde_json::from_str(json)?;
            if let Value::String(s) = v {
                let new_value = [curr, s.as_str()].concat();
                Ok(Value::String(new_value))
            } else {
                Err(format!("ERR wrong type of value - expected string but found {}", v).into())
            }
        })
}

///
/// JSON.ARRAPPEND <key> <path> <json> [json ...]
///
fn json_arr_append(ctx: &Context, args: Vec<String>) -> RedisResult {
    let mut args = args.into_iter().skip(1).peekable();

    let key = args.next_string()?;
    let path = backwards_compat_path(args.next_string()?);

    // We require at least one JSON item to append
    args.peek().ok_or(RedisError::WrongArity)?;

    let redis_key = ctx.open_key_writable(&key);

    redis_key
        .get_value::<RedisJSON>(&REDIS_JSON_TYPE)?
        .ok_or_else(RedisError::nonexistent_key)
        .and_then(|doc| {
            doc.value_op(
                &path,
                |value| do_json_arr_append(args.clone(), value),
                |result| {
                    Ok(result
                        .as_array()
                        .map_or(usize::MAX, |result| result.len())
                        .into())
                },
            )
            .map_err(|e| e.into())
        })
        .map(|v: RedisValue| {
            ctx.notify_keyspace_event(NotifyEvent::MODULE, "json.arrappend", key.as_str());
            ctx.replicate_verbatim();
            v
        })
}

fn do_json_arr_append<I>(args: I, value: &mut Value) -> Result<Value, Error>
where
    I: Iterator<Item = String>,
{
    if !value.is_array() {
        return Err(err_json(value, "array"));
    }

    let mut items: Vec<Value> = args
        .map(|json| serde_json::from_str(&json))
        .collect::<Result<_, _>>()?;

    let mut new_value = value.take();
    new_value.as_array_mut().unwrap().append(&mut items);
    Ok(new_value)
}

///
/// JSON.ARRINDEX <key> <path> <json-scalar> [start [stop]]
///
/// scalar - number, string, Boolean (true or false), or null
///
fn json_arr_index(ctx: &Context, args: Vec<String>) -> RedisResult {
    let mut args = args.into_iter().skip(1);

    let key = args.next_string()?;
    let path = backwards_compat_path(args.next_string()?);
    let json_scalar = args.next_string()?;
    let start: i64 = args.next().map(|v| v.parse()).unwrap_or(Ok(0))?;
    let end: i64 = args.next().map(|v| v.parse()).unwrap_or(Ok(0))?;

    args.done()?; // TODO: Add to other functions as well to terminate args list

    let key = ctx.open_key(&key);

    let index = key
        .get_value::<RedisJSON>(&REDIS_JSON_TYPE)?
        .map_or(Ok(-1), |doc| doc.arr_index(&path, &json_scalar, start, end))?;

    Ok(index.into())
}

///
/// JSON.ARRINSERT <key> <path> <index> <json> [json ...]
///
fn json_arr_insert(ctx: &Context, args: Vec<String>) -> RedisResult {
    let mut args = args.into_iter().skip(1).peekable();

    let key = args.next_string()?;
    let path = backwards_compat_path(args.next_string()?);
    let index = args.next_i64()?;

    // We require at least one JSON item to append
    args.peek().ok_or(RedisError::WrongArity)?;

    let redis_key = ctx.open_key_writable(&key);

    redis_key
        .get_value::<RedisJSON>(&REDIS_JSON_TYPE)?
        .ok_or_else(RedisError::nonexistent_key)
        .and_then(|doc| {
            doc.value_op(
                &path,
                |value| do_json_arr_insert(args.clone(), index, value),
                |result| {
                    Ok(result
                        .as_array()
                        .map_or(usize::MAX, |result| result.len())
                        .into())
                },
            )
            .map_err(|e| e.into())
        })
        .map(|v: RedisValue| {
            ctx.notify_keyspace_event(NotifyEvent::MODULE, "json.arrinsert", key.as_str());
            ctx.replicate_verbatim();
            v
        })
}

fn do_json_arr_insert<I>(args: I, index: i64, value: &mut Value) -> Result<Value, Error>
where
    I: Iterator<Item = String>,
{
    if let Some(array) = value.as_array() {
        // Verify legal index in bounds
        let len = array.len() as i64;
        let index = if index < 0 { len + index } else { index };
        if !(0..=len).contains(&index) {
            return Err("ERR index out of bounds".into());
        }
        let index = index as usize;

        let items: Vec<Value> = args
            .map(|json| serde_json::from_str(&json))
            .collect::<Result<_, _>>()?;
        let mut new_value = value.take();
        let curr = new_value.as_array_mut().unwrap();
        curr.splice(index..index, items.into_iter());
        Ok(new_value)
    } else {
        Err(err_json(value, "array"))
    }
}

///
/// JSON.ARRLEN <key> [path]
///
fn json_arr_len(ctx: &Context, args: Vec<String>) -> RedisResult {
    json_len(ctx, args, |doc, path| doc.arr_len(path))
}

///
/// JSON.ARRPOP <key> [path [index]]
///
fn json_arr_pop(ctx: &Context, args: Vec<String>) -> RedisResult {
    let mut args = args.into_iter().skip(1);

    let key = args.next_string()?;

    let (path, index) = args
        .next()
        .map(|p| {
            let path = backwards_compat_path(p);
            let index = args.next_i64().unwrap_or(-1);
            (path, index)
        })
        .unwrap_or((JSON_ROOT_PATH.to_string(), i64::MAX));

    let redis_key = ctx.open_key_writable(&key);
    let mut res = None;

    redis_key
        .get_value::<RedisJSON>(&REDIS_JSON_TYPE)?
        .ok_or_else(RedisError::nonexistent_key)
        .and_then(|doc| {
            doc.value_op(
                &path,
                |value| do_json_arr_pop(index, &mut res, value),
                |_result| {
                    Ok(()) // fake result doesn't use it uses `res` instead
                },
            )
            .map_err(|e| e.into())
        })
        .map(|v| {
            ctx.notify_keyspace_event(NotifyEvent::MODULE, "json.arrpop", key.as_str());
            ctx.replicate_verbatim();
            v
        })?;

    let result = match res {
        None => ().into(),
        Some(r) => RedisJSON::serialize(&r, Format::JSON)?.into(),
    };
    Ok(result)
}

fn do_json_arr_pop(index: i64, res: &mut Option<Value>, value: &mut Value) -> Result<Value, Error> {
    if let Some(array) = value.as_array() {
        if array.is_empty() {
            *res = None;
            return Ok(value.clone());
        }

        // Verify legel index in bounds
        let len = array.len() as i64;
        let index = if index < 0 {
            0.max(len + index)
        } else {
            index.min(len - 1)
        } as usize;

        let mut new_value = value.take();
        let curr = new_value.as_array_mut().unwrap();
        *res = Some(curr.remove(index as usize));
        Ok(new_value)
    } else {
        Err(err_json(value, "array"))
    }
}

///
/// JSON.ARRTRIM <key> <path> <start> <stop>
///
fn json_arr_trim(ctx: &Context, args: Vec<String>) -> RedisResult {
    let mut args = args.into_iter().skip(1);

    let key = args.next_string()?;
    let path = backwards_compat_path(args.next_string()?);
    let start = args.next_i64()?;
    let stop = args.next_i64()?;

    let redis_key = ctx.open_key_writable(&key);

    redis_key
        .get_value::<RedisJSON>(&REDIS_JSON_TYPE)?
        .ok_or_else(RedisError::nonexistent_key)
        .and_then(|doc| {
            doc.value_op(
                &path,
                |value| do_json_arr_trim(start, stop, value),
                |result| {
                    Ok(result
                        .as_array()
                        .map_or(usize::MAX, |result| result.len())
                        .into())
                },
            )
            .map_err(|e| e.into())
        })
        .map(|v: RedisValue| {
            ctx.notify_keyspace_event(NotifyEvent::MODULE, "json.arrtrim", key.as_str());
            ctx.replicate_verbatim();
            v
        })
}

fn do_json_arr_trim(start: i64, stop: i64, value: &mut Value) -> Result<Value, Error> {
    if let Some(array) = value.as_array() {
        let len = array.len() as i64;
        let stop = stop.normalize(len);

        let range = if start > len || start > stop as i64 {
            0..0 // Return an empty array
        } else {
            start.normalize(len)..(stop + 1)
        };

        let mut new_value = value.take();
        let curr = new_value.as_array_mut().unwrap();
        curr.rotate_left(range.start);
        curr.resize(range.end - range.start, Value::Null);

        Ok(new_value)
    } else {
        Err(err_json(value, "array"))
    }
}

///
/// JSON.OBJKEYS <key> [path]
///
fn json_obj_keys(ctx: &Context, args: Vec<String>) -> RedisResult {
    let mut args = args.into_iter().skip(1);
    let key = args.next_string()?;
    let path = backwards_compat_path(args.next_string()?);

    let key = ctx.open_key(&key);

    let value = match key.get_value::<RedisJSON>(&REDIS_JSON_TYPE)? {
        Some(doc) => doc.obj_keys(&path)?.into(),
        None => RedisValue::Null,
    };

    Ok(value)
}

///
/// JSON.OBJLEN <key> [path]
///
fn json_obj_len(ctx: &Context, args: Vec<String>) -> RedisResult {
    json_len(ctx, args, |doc, path| doc.obj_len(path))
}

///
/// JSON.CLEAR <key> [path ...]
///
fn json_clear(ctx: &Context, args: Vec<String>) -> RedisResult {
    let mut args = args.into_iter().skip(1);
    let key = args.next_string()?;
    let paths = args.map(Path::new).collect::<Vec<_>>();

    let paths = if paths.is_empty() {
        vec![Path::new(JSON_ROOT_PATH.to_string())]
    } else {
        paths
    };

    // FIXME: handle multi paths
    let key = ctx.open_key_writable(&key);
    let deleted = match key.get_value::<RedisJSON>(&REDIS_JSON_TYPE)? {
        Some(doc) => {
            let res = doc.clear(paths.first().unwrap().fixed.as_str())?;
            ctx.replicate_verbatim();
            res
        }
        None => 0,
    };
    Ok(deleted.into())
}
///
/// JSON.DEBUG <subcommand & arguments>
///
/// subcommands:
/// MEMORY <key> [path]
/// HELP
///
fn json_debug(ctx: &Context, args: Vec<String>) -> RedisResult {
    let mut args = args.into_iter().skip(1);
    match args.next_string()?.to_uppercase().as_str() {
        "MEMORY" => {
            let key = args.next_string()?;
            let path = backwards_compat_path(args.next_string()?);

            let key = ctx.open_key(&key);
            let value = match key.get_value::<RedisJSON>(&REDIS_JSON_TYPE)? {
                Some(doc) => doc.get_memory(&path)?,
                None => 0,
            };
            Ok(value.into())
        }
        "HELP" => {
            let results = vec![
                "MEMORY <key> [path] - reports memory usage",
                "HELP                - this message",
            ];
            Ok(results.into())
        }
        _ => Err(RedisError::Str(
            "ERR unknown subcommand - try `JSON.DEBUG HELP`",
        )),
    }
}

///
/// JSON.RESP <key> [path]
///
fn json_resp(ctx: &Context, args: Vec<String>) -> RedisResult {
    let mut args = args.into_iter().skip(1);

    let key = args.next_string()?;
    let path = args
        .next_string()
        .map_or_else(|_| JSON_ROOT_PATH.to_string(), backwards_compat_path);

    let key = ctx.open_key(&key);
    match key.get_value::<RedisJSON>(&REDIS_JSON_TYPE)? {
        Some(doc) => Ok(resp_serialize(doc.get_first(&path)?)),
        None => Ok(RedisValue::Null),
    }
}

fn resp_serialize(doc: &Value) -> RedisValue {
    match doc {
        Value::Null => RedisValue::Null,

        Value::Bool(b) => RedisValue::SimpleString(b.to_string()),

        Value::Number(n) => n
            .as_i64()
            .map(RedisValue::Integer)
            .unwrap_or_else(|| RedisValue::Float(n.as_f64().unwrap())),

        Value::String(s) => RedisValue::BulkString(s.clone()),

        Value::Array(arr) => {
            let mut res: Vec<RedisValue> = Vec::with_capacity(arr.len() + 1);
            res.push(RedisValue::SimpleStringStatic("["));
            arr.iter().for_each(|v| res.push(resp_serialize(v)));
            RedisValue::Array(res)
        }

        Value::Object(obj) => {
            let mut res: Vec<RedisValue> = Vec::with_capacity(obj.len() + 1);
            res.push(RedisValue::SimpleStringStatic("{"));
            for (key, value) in obj.iter() {
                res.push(RedisValue::BulkString(key.to_string()));
                res.push(resp_serialize(value));
            }
            RedisValue::Array(res)
        }
    }
}

fn json_len<F: Fn(&RedisJSON, &String) -> Result<usize, Error>>(
    ctx: &Context,
    args: Vec<String>,
    fun: F,
) -> RedisResult {
    let mut args = args.into_iter().skip(1);
    let key = args.next_string()?;
    let path = backwards_compat_path(args.next_string()?);

    let key = ctx.open_key(&key);
    let length = match key.get_value::<RedisJSON>(&REDIS_JSON_TYPE)? {
        Some(doc) => fun(&doc, &path)?.into(),
        None => RedisValue::Null,
    };

    Ok(length)
}

fn json_cache_info(_ctx: &Context, _args: Vec<String>) -> RedisResult {
    Err(RedisError::Str("Command was not implemented"))
}

fn json_cache_init(_ctx: &Context, _args: Vec<String>) -> RedisResult {
    Err(RedisError::Str("Command was not implemented"))
}

fn init(ctx: &Context, _args: &Vec<String>) -> rawmod::Status {
    export_shared_api(ctx);
    rawmod::Status::Ok
}

///////////////////////////////////////////////////////////////////////////////////////////////

redis_module! {
    name: "ReJSON",
    version: 99_99_99,
    data_types: [
        REDIS_JSON_TYPE,
    ],
    init: init,
    commands: [
        ["json.del", json_del, "write", 1,1,1],
        ["json.get", json_get, "readonly", 1,1,1],
        ["json.mget", json_mget, "readonly", 1,1,1],
        ["json.set", json_set, "write deny-oom", 1,1,1],
        ["json.type", json_type, "readonly", 1,1,1],
        ["json.numincrby", json_num_incrby, "write", 1,1,1],
        ["json.toggle", json_bool_toggle, "write deny-oom", 1,1,1],
        ["json.nummultby", json_num_multby, "write", 1,1,1],
        ["json.strappend", json_str_append, "write deny-oom", 1,1,1],
        ["json.strlen", json_str_len, "readonly", 1,1,1],
        ["json.arrappend", json_arr_append, "write deny-oom", 1,1,1],
        ["json.arrindex", json_arr_index, "readonly", 1,1,1],
        ["json.arrinsert", json_arr_insert, "write deny-oom", 1,1,1],
        ["json.arrlen", json_arr_len, "readonly", 1,1,1],
        ["json.arrpop", json_arr_pop, "write", 1,1,1],
        ["json.arrtrim", json_arr_trim, "write", 1,1,1],
        ["json.objkeys", json_obj_keys, "readonly", 1,1,1],
        ["json.objlen", json_obj_len, "readonly", 1,1,1],
        ["json.clear", json_clear, "write", 1,1,1],
        ["json.debug", json_debug, "readonly", 1,1,1],
        ["json.forget", json_del, "write", 1,1,1],
        ["json.resp", json_resp, "readonly", 1,1,1],
        ["json._cacheinfo", json_cache_info, "readonly", 1,1,1],
        ["json._cacheinit", json_cache_init, "write", 1,1,1],
    ],
}<|MERGE_RESOLUTION|>--- conflicted
+++ resolved
@@ -24,17 +24,13 @@
 // extern crate readies_wd40;
 // use crate::readies_wd40::{BB, _BB, getenv};
 
-<<<<<<< HEAD
 const JSON_ROOT_PATH: &str = "$";
-=======
-const JSON_ROOT_PATH: &'static str = "$";
 const CMD_ARG_NOESCAPE: &str = "NOESCAPE";
 const CMD_ARG_INDENT: &str = "INDENT";
 const CMD_ARG_NEWLINE: &str = "NEWLINE";
 const CMD_ARG_SPACE: &str = "SPACE";
 const CMD_ARG_FORMAT: &str = "FORMAT";
 
->>>>>>> 79b47b3f
 pub const REDIS_JSON_TYPE_VERSION: i32 = 3;
 
 // Compile time evaluation of the max len() of all elements of the array
