--- conflicted
+++ resolved
@@ -207,12 +207,6 @@
             if query.is_err() {
                 return acc;
             }
-<<<<<<< HEAD
-            let value = match selector.select() {
-                Ok(s) if options.is_legacy && !s.is_empty() => Some(Values::Single(s[0])),
-                Ok(s) if !options.is_legacy => Some(Values::Multi(s)),
-                _ => None,
-=======
             let query = query.unwrap();
             let s = calc_once(query, self.val);
 
@@ -222,7 +216,6 @@
                 Some(Values::Multi(s))
             } else {
                 None
->>>>>>> 874d4c0c
             };
 
             if value.is_none() && missing_path.is_none() {
