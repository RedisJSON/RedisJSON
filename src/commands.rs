/*
 * Copyright Redis Ltd. 2016 - present
 * Licensed under your choice of the Redis Source Available License 2.0 (RSALv2) or
 * the Server Side Public License v1 (SSPLv1).
 */

use crate::error::Error;
use crate::formatter::RedisJsonFormatter;
use crate::jsonpath::select_value::{SelectValue, SelectValueType};
use crate::manager::err_msg_json_path_doesnt_exist_with_param;
use crate::manager::{err_msg_json_expected, err_msg_json_path_doesnt_exist_with_param_or};
use crate::manager::{AddUpdateInfo, Manager, ReadHolder, SetUpdateInfo, UpdateInfo, WriteHolder};
use crate::redisjson::{normalize_arr_indices, Format, Path};
use redis_module::{Context, RedisValue};
use redis_module::{NextArg, RedisError, RedisResult, RedisString, REDIS_OK};
use std::cmp::Ordering;
use std::str::FromStr;

use crate::jsonpath::{
    calc_once, calc_once_paths, calc_once_with_paths, compile, json_path::JsonPathToken,
    json_path::UserPathTracker,
};

use crate::redisjson::SetOptions;

use serde_json::{Number, Value};

use itertools::FoldWhile::{Continue, Done};
use itertools::{EitherOrBoth, Itertools};
use serde::{Serialize, Serializer};
use std::collections::HashMap;

const JSON_ROOT_PATH: &str = "$";
const JSON_ROOT_PATH_LEGACY: &str = ".";
const CMD_ARG_NOESCAPE: &str = "NOESCAPE";
const CMD_ARG_INDENT: &str = "INDENT";
const CMD_ARG_NEWLINE: &str = "NEWLINE";
const CMD_ARG_SPACE: &str = "SPACE";
const CMD_ARG_FORMAT: &str = "FORMAT";

// Compile time evaluation of the max len() of all elements of the array
const fn max_strlen(arr: &[&str]) -> usize {
    let mut max_strlen = 0;
    let arr_len = arr.len();
    if arr_len < 1 {
        return max_strlen;
    }
    let mut pos = 0;
    while pos < arr_len {
        let curr_strlen = arr[pos].len();
        if max_strlen < curr_strlen {
            max_strlen = curr_strlen;
        }
        pos += 1;
    }
    max_strlen
}

// We use this constant to further optimize json_get command, by calculating the max subcommand length
// Any subcommand added to JSON.GET should be included on the following array
const JSONGET_SUBCOMMANDS_MAXSTRLEN: usize = max_strlen(&[
    CMD_ARG_NOESCAPE,
    CMD_ARG_INDENT,
    CMD_ARG_NEWLINE,
    CMD_ARG_SPACE,
    CMD_ARG_FORMAT,
]);

enum Values<'a, V: SelectValue> {
    Single(&'a V),
    Multi(Vec<&'a V>),
}

impl<'a, V: SelectValue> Serialize for Values<'a, V> {
    fn serialize<S>(&self, serializer: S) -> Result<S::Ok, S::Error>
    where
        S: Serializer,
    {
        match self {
            Values::Single(v) => v.serialize(serializer),
            Values::Multi(v) => v.serialize(serializer),
        }
    }
}

pub struct KeyValue<'a, V: SelectValue> {
    val: &'a V,
}

impl<'a, V: SelectValue + 'a> KeyValue<'a, V> {
    pub fn new(v: &'a V) -> KeyValue<'a, V> {
        KeyValue { val: v }
    }

    fn get_first<'b>(&'a self, path: &'b str) -> Result<&'a V, Error> {
        let results = self.get_values(path)?;
        match results.first() {
            Some(s) => Ok(s),
            None => Err(err_msg_json_path_doesnt_exist_with_param(path)
                .as_str()
                .into()),
        }
    }

    fn resp_serialize(&'a self, path: Path) -> RedisResult {
        if path.is_legacy() {
            let v = self.get_first(path.get_path())?;
            Ok(Self::resp_serialize_inner(v))
        } else {
            Ok(self
                .get_values(path.get_path())?
                .iter()
                .map(|v| Self::resp_serialize_inner(v))
                .collect::<Vec<RedisValue>>()
                .into())
        }
    }

    fn resp_serialize_inner(v: &V) -> RedisValue {
        match v.get_type() {
            SelectValueType::Null => RedisValue::Null,

            SelectValueType::Bool => {
                let bool_val = v.get_bool();
                match bool_val {
                    true => RedisValue::SimpleString("true".to_string()),
                    false => RedisValue::SimpleString("false".to_string()),
                }
            }

            SelectValueType::Long => RedisValue::Integer(v.get_long()),

            SelectValueType::Double => RedisValue::Float(v.get_double()),

            SelectValueType::String => RedisValue::BulkString(v.get_str()),

            SelectValueType::Array => {
                let mut res: Vec<RedisValue> = Vec::with_capacity(v.len().unwrap() + 1);
                res.push(RedisValue::SimpleStringStatic("["));
                v.values()
                    .unwrap()
                    .for_each(|v| res.push(Self::resp_serialize_inner(v)));
                RedisValue::Array(res)
            }

            SelectValueType::Object => {
                let mut res: Vec<RedisValue> = Vec::with_capacity(v.len().unwrap() + 1);
                res.push(RedisValue::SimpleStringStatic("{"));
                for (k, v) in v.items().unwrap() {
                    res.push(RedisValue::BulkString(k.to_string()));
                    res.push(Self::resp_serialize_inner(v));
                }
                RedisValue::Array(res)
            }
        }
    }

    fn get_values<'b>(&'a self, path: &'b str) -> Result<Vec<&'a V>, Error> {
        let query = compile(path)?;
        let results = calc_once(query, self.val);
        Ok(results)
    }

    pub fn serialize_object<O: Serialize>(
        o: &O,
        indent: Option<&str>,
        newline: Option<&str>,
        space: Option<&str>,
    ) -> String {
        let formatter = RedisJsonFormatter::new(indent, space, newline);

        let mut out = serde_json::Serializer::with_formatter(Vec::new(), formatter);
        o.serialize(&mut out).unwrap();
        String::from_utf8(out.into_inner()).unwrap()
    }

    fn to_json_multi(
        &'a self,
        paths: &mut Vec<Path>,
        indent: Option<&str>,
        newline: Option<&str>,
        space: Option<&str>,
        is_legacy: bool,
    ) -> Result<RedisValue, Error> {
        // TODO: Creating a temp doc here duplicates memory usage. This can be very memory inefficient.
        // A better way would be to create a doc of references to the original doc but no current support
        // in serde_json. I'm going for this implementation anyway because serde_json isn't supposed to be
        // memory efficient and we're using it anyway. See https://github.com/serde-rs/json/issues/635.
        let mut missing_path = None;
        let temp_doc = paths.drain(..).fold(HashMap::new(), |mut acc, path: Path| {
            let query = compile(path.get_path());
            if query.is_err() {
                return acc;
            }
            let query = query.unwrap();
            let s = calc_once(query, self.val);

            let value = if is_legacy && !s.is_empty() {
                Some(Values::Single(s[0]))
            } else if !is_legacy {
                Some(Values::Multi(s))
            } else {
                None
            };

            if value.is_none() && missing_path.is_none() {
                missing_path = Some(path.get_original().to_string());
            }
            acc.insert(path.get_original(), value);
            acc
        });
        if let Some(p) = missing_path {
            return Err(err_msg_json_path_doesnt_exist_with_param(p.as_str()).into());
        }
        Ok(Self::serialize_object(&temp_doc, indent, newline, space).into())
    }

    fn to_json_single(
        &'a self,
        path: &str,
        indent: Option<&str>,
        newline: Option<&str>,
        space: Option<&str>,
        is_legacy: bool,
    ) -> Result<RedisValue, Error> {
        if is_legacy {
            Ok(self.to_string_single(path, indent, newline, space)?.into())
        } else {
            Ok(self.to_string_multi(path, indent, newline, space)?.into())
        }
    }

    fn to_json(
        &'a self,
        paths: &mut Vec<Path>,
        indent: Option<&str>,
        newline: Option<&str>,
        space: Option<&str>,
        format: Format,
    ) -> Result<RedisValue, Error> {
        if format == Format::BSON {
            return Err("ERR Soon to come...".into());
        }
        let is_legacy = !paths.iter().any(|p| !p.is_legacy());
        if paths.len() > 1 {
            self.to_json_multi(paths, indent, newline, space, is_legacy)
        } else {
            self.to_json_single(paths[0].get_path(), indent, newline, space, is_legacy)
        }
    }

    fn find_add_paths(&mut self, path: &str) -> Result<Vec<UpdateInfo>, Error> {
<<<<<<< HEAD
        let mut parsed_static_path = StaticPathParser::check(path)?;

        if parsed_static_path.valid != VisitStatus::Valid {
            return Err("ERR wrong static path".into());
        }
        if parsed_static_path.static_path_elements.len() < 2 {
            return Err("ERR path must end with object key to set".into());
=======
        let mut query = compile(path)?;
        if !query.is_static() {
            return Err("Err: wrong static path".into());
        }

        if query.size() < 1 {
            return Err("Err: path must end with object key to set".into());
>>>>>>> 1b381b76
        }

        let (last, token_type) = query.pop_last().unwrap();

        match token_type {
            JsonPathToken::String => {
                if query.size() == 1 {
                    // Adding to the root
                    Ok(vec![UpdateInfo::AUI(AddUpdateInfo {
                        path: Vec::new(),
                        key: last,
                    })])
                } else {
                    // Adding somewhere in existing object
                    let res = calc_once_paths(query, self.val);

                    Ok(res
                        .into_iter()
                        .map(|v| {
                            UpdateInfo::AUI(AddUpdateInfo {
                                path: v,
                                key: last.to_string(),
                            })
                        })
                        .collect())
                }
            }
            JsonPathToken::Number => {
                // if we reach here with array path we are either out of range
                // or no-oping an NX where the value is already present

                let query = compile(path)?;
                let res = calc_once_paths(query, self.val);

                if res.is_empty() {
                    Err("ERR array index out of range".into())
                } else {
                    Ok(Vec::new())
                }
            }
        }
    }

    pub fn find_paths(
        &mut self,
        path: &str,
        option: &SetOptions,
    ) -> Result<Vec<UpdateInfo>, Error> {
        if SetOptions::NotExists != *option {
            let query = compile(path)?;
            let res = calc_once_paths(query, self.val);

            if !res.is_empty() {
                return Ok(res
                    .into_iter()
                    .map(|v| UpdateInfo::SUI(SetUpdateInfo { path: v }))
                    .collect());
            }
        }
        if SetOptions::AlreadyExists == *option {
            Ok(Vec::new()) // empty vector means no updates
        } else {
            self.find_add_paths(path)
        }
    }

    pub fn serialize(results: &V, format: Format) -> Result<String, Error> {
        let res = match format {
            Format::JSON => serde_json::to_string(results)?,
            Format::BSON => return Err("ERR Soon to come...".into()), //results.into() as Bson,
        };
        Ok(res)
    }

    pub fn to_string(&self, path: &str, format: Format) -> Result<String, Error> {
        let results = self.get_first(path)?;
        Self::serialize(results, format)
    }

    pub fn to_string_single(
        &self,
        path: &str,
        indent: Option<&str>,
        newline: Option<&str>,
        space: Option<&str>,
    ) -> Result<String, Error> {
        let result = self.get_first(path)?;
        Ok(Self::serialize_object(&result, indent, newline, space))
    }

    pub fn to_string_multi(
        &self,
        path: &str,
        indent: Option<&str>,
        newline: Option<&str>,
        space: Option<&str>,
    ) -> Result<String, Error> {
        let results = self.get_values(path)?;
        Ok(Self::serialize_object(&results, indent, newline, space))
    }

    pub fn get_type(&self, path: &str) -> Result<String, Error> {
        let s = Self::value_name(self.get_first(path)?);
        Ok(s.to_string())
    }

    pub fn value_name(value: &V) -> &str {
        match value.get_type() {
            SelectValueType::Null => "null",
            SelectValueType::Bool => "boolean",
            SelectValueType::Long => "integer",
            SelectValueType::Double => "number",
            SelectValueType::String => "string",
            SelectValueType::Array => "array",
            SelectValueType::Object => "object",
        }
    }

    pub fn str_len(&self, path: &str) -> Result<usize, Error> {
        let first = self.get_first(path)?;
        match first.get_type() {
            SelectValueType::String => Ok(first.get_str().len()),
            _ => Err(
                err_msg_json_expected("string", self.get_type(path).unwrap().as_str())
                    .as_str()
                    .into(),
            ),
        }
    }

    pub fn arr_len(&self, path: &str) -> Result<usize, Error> {
        let first = self.get_first(path)?;
        match first.get_type() {
            SelectValueType::Array => Ok(first.len().unwrap()),
            _ => Err(
                err_msg_json_expected("array", self.get_type(path).unwrap().as_str())
                    .as_str()
                    .into(),
            ),
        }
    }

    pub fn obj_len(&self, path: &str) -> Result<ObjectLen, Error> {
        match self.get_first(path) {
            Ok(first) => match first.get_type() {
                SelectValueType::Object => Ok(ObjectLen::Len(first.len().unwrap())),
                _ => Err(
                    err_msg_json_expected("object", self.get_type(path).unwrap().as_str())
                        .as_str()
                        .into(),
                ),
            },
            _ => Ok(ObjectLen::NoneExisting),
        }
    }

    pub fn is_equal<T1: SelectValue, T2: SelectValue>(a: &T1, b: &T2) -> bool {
        match (a.get_type(), b.get_type()) {
            (SelectValueType::Null, SelectValueType::Null) => true,
            (SelectValueType::Bool, SelectValueType::Bool) => a.get_bool() == b.get_bool(),
            (SelectValueType::Long, SelectValueType::Long) => a.get_long() == b.get_long(),
            (SelectValueType::Double, SelectValueType::Double) => a.get_double() == b.get_double(),
            (SelectValueType::String, SelectValueType::String) => a.get_str() == b.get_str(),
            (SelectValueType::Array, SelectValueType::Array) => {
                if a.len().unwrap() != b.len().unwrap() {
                    false
                } else {
                    for (i, e) in a.values().unwrap().into_iter().enumerate() {
                        if !Self::is_equal(e, b.get_index(i).unwrap()) {
                            return false;
                        }
                    }
                    true
                }
            }
            (SelectValueType::Object, SelectValueType::Object) => {
                if a.len().unwrap() != b.len().unwrap() {
                    false
                } else {
                    for k in a.keys().unwrap() {
                        let temp1 = a.get_key(k);
                        let temp2 = b.get_key(k);
                        match (temp1, temp2) {
                            (Some(a1), Some(b1)) => {
                                if !Self::is_equal(a1, b1) {
                                    return false;
                                }
                            }
                            (_, _) => return false,
                        }
                    }
                    true
                }
            }
            (_, _) => false,
        }
    }

    pub fn arr_index(
        &self,
        path: &str,
        json_value: Value,
        start: i64,
        end: i64,
    ) -> Result<RedisValue, Error> {
        let res = self
            .get_values(path)?
            .iter()
            .map(|value| {
                self.arr_first_index_single(value, &json_value, start, end)
                    .into()
            })
            .collect::<Vec<RedisValue>>();
        Ok(res.into())
    }

    pub fn arr_index_legacy(
        &self,
        path: &str,
        json_value: Value,
        start: i64,
        end: i64,
    ) -> Result<RedisValue, Error> {
        let arr = self.get_first(path)?;
        match self.arr_first_index_single(arr, &json_value, start, end) {
            FoundIndex::NotArray => Err(Error::from(err_msg_json_expected(
                "array",
                self.get_type(path).unwrap().as_str(),
            ))),
            i => Ok(i.into()),
        }
    }

    /// Returns first array index of `v` in `arr`, or NotFound if not found in `arr`, or NotArray if `arr` is not an array
    fn arr_first_index_single(&self, arr: &V, v: &Value, start: i64, end: i64) -> FoundIndex {
        if !arr.is_array() {
            return FoundIndex::NotArray;
        }

        let len = arr.len().unwrap() as i64;
        if len == 0 {
            return FoundIndex::NotFound;
        }
        // end=0 means INFINITY to support backward with RedisJSON
        let (start, end) = normalize_arr_indices(start, end, len);

        if end < start {
            // don't search at all
            return FoundIndex::NotFound;
        }

        for index in start..end {
            if Self::is_equal(arr.get_index(index as usize).unwrap(), v) {
                return FoundIndex::Index(index);
            }
        }

        FoundIndex::NotFound
    }

    pub fn obj_keys(&self, path: &str) -> Result<Box<dyn Iterator<Item = &'_ str> + '_>, Error> {
        self.get_first(path)?.keys().ok_or_else(|| {
            err_msg_json_expected("object", self.get_type(path).unwrap().as_str())
                .as_str()
                .into()
        })
    }
}

///
/// JSON.GET <key>
///         [INDENT indentation-string]
///         [NEWLINE line-break-string]
///         [SPACE space-string]
///         [path ...]
///
/// TODO add support for multi path
pub fn json_get<M: Manager>(manager: M, ctx: &Context, args: Vec<RedisString>) -> RedisResult {
    let mut args = args.into_iter().skip(1);
    let key = args.next_arg()?;

    // Set Capcity to 1 assumiung the common case has one path
    let mut paths: Vec<Path> = Vec::with_capacity(1);
    let mut format = Format::JSON;
    let mut indent = None;
    let mut space = None;
    let mut newline = None;
    while let Ok(arg) = args.next_str() {
        match arg {
            // fast way to consider arg a path by using the max length of all possible subcommands
            // See #390 for the comparison of this function with/without this optimization
            arg if arg.len() > JSONGET_SUBCOMMANDS_MAXSTRLEN => paths.push(Path::new(arg)),
            arg if arg.eq_ignore_ascii_case(CMD_ARG_INDENT) => indent = Some(args.next_str()?),
            arg if arg.eq_ignore_ascii_case(CMD_ARG_NEWLINE) => newline = Some(args.next_str()?),
            arg if arg.eq_ignore_ascii_case(CMD_ARG_SPACE) => space = Some(args.next_str()?),
            // Silently ignore. Compatibility with ReJSON v1.0 which has this option. See #168 TODO add support
            arg if arg.eq_ignore_ascii_case(CMD_ARG_NOESCAPE) => continue,
            arg if arg.eq_ignore_ascii_case(CMD_ARG_FORMAT) => {
                format = Format::from_str(args.next_str()?)?;
            }
            _ => paths.push(Path::new(arg)),
        };
    }

    // path is optional -> no path found we use root "$"
    if paths.is_empty() {
        paths.push(Path::new(JSON_ROOT_PATH_LEGACY));
    }

    let key = manager.open_key_read(ctx, &key)?;
    let value = match key.get_value()? {
        Some(doc) => KeyValue::new(doc).to_json(&mut paths, indent, newline, space, format)?,
        None => RedisValue::Null,
    };

    Ok(value)
}

///
/// JSON.SET <key> <path> <json> [NX | XX | FORMAT <format>]
///
pub fn json_set<M: Manager>(manager: M, ctx: &Context, args: Vec<RedisString>) -> RedisResult {
    let mut args = args.into_iter().skip(1);

    let key = args.next_arg()?;
    let path = Path::new(args.next_str()?);
    let value = args.next_str()?;

    let mut format = Format::JSON;
    let mut set_option = SetOptions::None;

    while let Some(s) = args.next() {
        match s.try_as_str()? {
            arg if arg.eq_ignore_ascii_case("NX") && set_option == SetOptions::None => {
                set_option = SetOptions::NotExists
            }
            arg if arg.eq_ignore_ascii_case("XX") && set_option == SetOptions::None => {
                set_option = SetOptions::AlreadyExists
            }
            arg if arg.eq_ignore_ascii_case("FORMAT") => {
                format = Format::from_str(args.next_str()?)?;
            }
            _ => return Err(RedisError::Str("ERR syntax error")),
        };
    }

    let mut redis_key = manager.open_key_write(ctx, key)?;
    let current = redis_key.get_value()?;

    let val = manager.from_str(value, format)?;

    match (current, set_option) {
        (Some(ref mut doc), ref op) => {
            if path.get_path() == JSON_ROOT_PATH {
                if *op != SetOptions::NotExists {
                    redis_key.set_value(Vec::new(), val)?;
                    redis_key.apply_changes(ctx, "json.set")?;
                    REDIS_OK
                } else {
                    Ok(RedisValue::Null)
                }
            } else {
                let mut update_info = KeyValue::new(*doc).find_paths(path.get_path(), op)?;
                if !update_info.is_empty() {
                    let mut res = false;
                    if update_info.len() == 1 {
                        res = match update_info.pop().unwrap() {
                            UpdateInfo::SUI(sui) => redis_key.set_value(sui.path, val)?,
                            UpdateInfo::AUI(aui) => redis_key.dict_add(aui.path, &aui.key, val)?,
                        }
                    } else {
                        for ui in update_info {
                            res = match ui {
                                UpdateInfo::SUI(sui) => {
                                    redis_key.set_value(sui.path, val.clone())?
                                }
                                UpdateInfo::AUI(aui) => {
                                    redis_key.dict_add(aui.path, &aui.key, val.clone())?
                                }
                            }
                        }
                    }
                    if res {
                        redis_key.apply_changes(ctx, "json.set")?;
                        REDIS_OK
                    } else {
                        Ok(RedisValue::Null)
                    }
                } else {
                    Ok(RedisValue::Null)
                }
            }
        }
        (None, SetOptions::AlreadyExists) => Ok(RedisValue::Null),
        (None, _) => {
            if path.get_path() == JSON_ROOT_PATH {
                redis_key.set_value(Vec::new(), val)?;
                redis_key.apply_changes(ctx, "json.set")?;
                REDIS_OK
            } else {
                Err(RedisError::Str(
                    "ERR new objects must be created at the root",
                ))
            }
        }
    }
}

fn find_paths<T: SelectValue, F: FnMut(&T) -> bool>(
    path: &str,
    doc: &T,
    mut f: F,
) -> Result<Vec<Vec<String>>, RedisError> {
    let query = match compile(path) {
        Ok(q) => q,
        Err(e) => return Err(RedisError::String(e.to_string())),
    };
    let res = calc_once_with_paths(query, doc);
    Ok(res
        .into_iter()
        .filter(|e| f(e.res))
        .map(|e| e.path_tracker.unwrap().to_string_path())
        .collect())
}

/// Returns tuples of Value and its concrete path which match the given `path`
fn get_all_values_and_paths<'a, T: SelectValue>(
    path: &str,
    doc: &'a T,
) -> Result<Vec<(&'a T, Vec<String>)>, RedisError> {
    let query = match compile(path) {
        Ok(q) => q,
        Err(e) => return Err(RedisError::String(e.to_string())),
    };
    let res = calc_once_with_paths(query, doc);
    Ok(res
        .into_iter()
        .map(|e| (e.res, e.path_tracker.unwrap().to_string_path()))
        .collect())
}

/// Returns a Vec of paths with `None` for Values that do not match the filter
fn filter_paths<T, F>(values_and_paths: Vec<(&T, Vec<String>)>, f: F) -> Vec<Option<Vec<String>>>
where
    F: Fn(&T) -> bool,
{
    values_and_paths
        .into_iter()
        .map(|(v, p)| match f(v) {
            true => Some(p),
            _ => None,
        })
        .collect::<Vec<Option<Vec<String>>>>()
}

/// Returns a Vec of Values with `None` for Values that do not match the filter
fn filter_values<T, F>(values_and_paths: Vec<(&T, Vec<String>)>, f: F) -> Vec<Option<&T>>
where
    F: Fn(&T) -> bool,
{
    values_and_paths
        .into_iter()
        .map(|(v, _)| match f(v) {
            true => Some(v),
            _ => None,
        })
        .collect::<Vec<Option<&T>>>()
}

fn find_all_paths<T: SelectValue, F: FnMut(&T) -> bool>(
    path: &str,
    doc: &T,
    f: F,
) -> Result<Vec<Option<Vec<String>>>, RedisError>
where
    F: Fn(&T) -> bool,
{
    let res = get_all_values_and_paths(path, doc)?;
    match res.is_empty() {
        false => Ok(filter_paths(res, f)),
        _ => Ok(vec![]),
    }
}

fn find_all_values<'a, T: SelectValue, F: FnMut(&T) -> bool>(
    path: &str,
    doc: &'a T,
    f: F,
) -> Result<Vec<Option<&'a T>>, RedisError>
where
    F: Fn(&T) -> bool,
{
    let res = get_all_values_and_paths(path, doc)?;
    match res.is_empty() {
        false => Ok(filter_values(res, f)),
        _ => Ok(vec![]),
    }
}

fn to_json_value<T>(values: Vec<Option<T>>, none_value: Value) -> Vec<Value>
where
    Value: From<T>,
{
    values
        .into_iter()
        .map(|n| n.map_or_else(|| none_value.clone(), |t| t.into()))
        .collect::<Vec<Value>>()
}

/// Sort the paths so higher indices precede lower indices on the same array,
/// And longer paths precede shorter paths
/// And if a path is a sub-path of the other, then only paths with shallower hierarchy (closer to the top-level) remain
fn prepare_paths_for_deletion(paths: &mut Vec<Vec<String>>) {
    if paths.len() < 2 {
        // No need to reorder when there are less than 2 paths
        return;
    }
    paths.sort_by(|v1, v2| {
        v1.iter()
            .zip_longest(v2.iter())
            .fold_while(Ordering::Equal, |_acc, v| {
                match v {
                    EitherOrBoth::Left(_) => Done(Ordering::Less), // Shorter paths after longer paths
                    EitherOrBoth::Right(_) => Done(Ordering::Greater), // Shorter paths after longer paths
                    EitherOrBoth::Both(p1, p2) => {
                        let i1 = p1.parse::<usize>();
                        let i2 = p2.parse::<usize>();
                        match (i1, i2) {
                            (Err(_), Err(_)) => match p1.cmp(p2) {
                                // String compare
                                Ordering::Less => Done(Ordering::Less),
                                Ordering::Equal => Continue(Ordering::Equal),
                                Ordering::Greater => Done(Ordering::Greater),
                            },
                            (Ok(_), Err(_)) => Done(Ordering::Greater), //String before Numeric
                            (Err(_), Ok(_)) => Done(Ordering::Less),    //String before Numeric
                            (Ok(i1), Ok(i2)) => {
                                // Numeric compare - higher indices before lower ones
                                match i2.cmp(&i1) {
                                    Ordering::Greater => Done(Ordering::Greater),
                                    Ordering::Less => Done(Ordering::Less),
                                    Ordering::Equal => Continue(Ordering::Equal),
                                }
                            }
                        }
                    }
                }
            })
            .into_inner()
    });
    // Remove paths which are nested by others (on each sub-tree only top most ancestor should be deleted)
    // (TODO: Add a mode in which the jsonpath selector will already skip nested paths)
    let mut string_paths = Vec::new();
    paths.iter().for_each(|v| {
        string_paths.push(v.join(","));
    });
    string_paths.sort();

    paths.retain(|v| {
        let path = v.join(",");
        let found = string_paths.binary_search(&path).unwrap();
        for p in string_paths.iter().take(found) {
            if path.starts_with(p.as_str()) {
                return false;
            }
        }
        true
    });
}

///
/// JSON.DEL <key> [path]
///
pub fn json_del<M: Manager>(manager: M, ctx: &Context, args: Vec<RedisString>) -> RedisResult {
    let mut args = args.into_iter().skip(1);

    let key = args.next_arg()?;
    let path = match args.next() {
        None => Path::new(JSON_ROOT_PATH_LEGACY),
        Some(s) => Path::new(s.try_as_str()?),
    };

    let mut redis_key = manager.open_key_write(ctx, key)?;
    let deleted = match redis_key.get_value()? {
        Some(doc) => {
            let res = if path.get_path() == JSON_ROOT_PATH {
                redis_key.delete()?;
                1
            } else {
                let mut paths = find_paths(path.get_path(), doc, |_| true)?;
                prepare_paths_for_deletion(&mut paths);
                let mut changed = 0;
                for p in paths {
                    if redis_key.delete_path(p)? {
                        changed += 1;
                    }
                }
                changed
            };
            if res > 0 {
                redis_key.apply_changes(ctx, "json.del")?;
            }
            res
        }
        None => 0,
    };
    Ok((deleted as i64).into())
}

///
/// JSON.MGET <key> [key ...] <path>
///
pub fn json_mget<M: Manager>(manager: M, ctx: &Context, args: Vec<RedisString>) -> RedisResult {
    if args.len() < 3 {
        return Err(RedisError::WrongArity);
    }

    args.last().ok_or(RedisError::WrongArity).and_then(|path| {
        let path = Path::new(path.try_as_str()?);
        let keys = &args[1..args.len() - 1];

        let to_string =
            |doc: &M::V| KeyValue::new(doc).to_string_multi(path.get_path(), None, None, None);
        let to_string_legacy =
            |doc: &M::V| KeyValue::new(doc).to_string_single(path.get_path(), None, None, None);
        let is_legacy = path.is_legacy();

        let results: Result<Vec<RedisValue>, RedisError> = keys
            .iter()
            .map(|key| {
                manager
                    .open_key_read(ctx, key)
                    .map_or(Ok(RedisValue::Null), |json_key| {
                        json_key.get_value().map_or(Ok(RedisValue::Null), |value| {
                            value
                                .map(|doc| {
                                    if !is_legacy {
                                        to_string(doc)
                                    } else {
                                        to_string_legacy(doc)
                                    }
                                })
                                .transpose()
                                .map_or(Ok(RedisValue::Null), |v| Ok(v.into()))
                        })
                    })
            })
            .collect();

        Ok(results?.into())
    })
}

///
/// JSON.TYPE <key> [path]
///
pub fn json_type<M: Manager>(manager: M, ctx: &Context, args: Vec<RedisString>) -> RedisResult {
    let mut args = args.into_iter().skip(1);
    let key = args.next_arg()?;
    let path = Path::new(args.next_str().unwrap_or(JSON_ROOT_PATH_LEGACY));

    let key = manager.open_key_read(ctx, &key)?;

    if path.is_legacy() {
        json_type_legacy::<M>(&key, path.get_path())
    } else {
        json_type_impl::<M>(&key, path.get_path())
    }
}

fn json_type_impl<M>(redis_key: &M::ReadHolder, path: &str) -> RedisResult
where
    M: Manager,
{
    let root = redis_key.get_value()?;
    let res = match root {
        Some(root) => KeyValue::new(root)
            .get_values(path)?
            .iter()
            .map(|v| (KeyValue::value_name(*v)).into())
            .collect::<Vec<RedisValue>>()
            .into(),
        None => RedisValue::Null,
    };
    Ok(res)
}

fn json_type_legacy<M>(redis_key: &M::ReadHolder, path: &str) -> RedisResult
where
    M: Manager,
{
    let value = redis_key.get_value()?.map_or_else(
        || RedisValue::Null,
        |doc| {
            KeyValue::new(doc)
                .get_type(path)
                .map_or(RedisValue::Null, |s| s.into())
        },
    );

    Ok(value)
}

enum NumOp {
    Incr,
    Mult,
    Pow,
}

fn json_num_op<M>(
    manager: M,
    ctx: &Context,
    args: Vec<RedisString>,
    cmd: &str,
    op: NumOp,
) -> RedisResult
where
    M: Manager,
{
    let mut args = args.into_iter().skip(1);

    let key = args.next_arg()?;
    let path = Path::new(args.next_str()?);
    let number = args.next_str()?;

    let mut redis_key = manager.open_key_write(ctx, key)?;

    if path.is_legacy() {
        json_num_op_legacy::<M>(&mut redis_key, ctx, path.get_path(), number, op, cmd)
    } else {
        json_num_op_impl::<M>(&mut redis_key, ctx, path.get_path(), number, op, cmd)
    }
}

fn json_num_op_impl<M>(
    redis_key: &mut M::WriteHolder,
    ctx: &Context,
    path: &str,
    number: &str,
    op: NumOp,
    cmd: &str,
) -> RedisResult
where
    M: Manager,
{
    let root = redis_key
        .get_value()?
        .ok_or_else(RedisError::nonexistent_key)?;
    let paths = find_all_paths(path, root, |v| {
        matches!(
            v.get_type(),
            SelectValueType::Double | SelectValueType::Long
        )
    })?;

    let mut res = vec![];
    let mut need_notify = false;
    for p in paths {
        res.push(match p {
            Some(p) => {
                need_notify = true;
                Some(match op {
                    NumOp::Incr => redis_key.incr_by(p, number)?,
                    NumOp::Mult => redis_key.mult_by(p, number)?,
                    NumOp::Pow => redis_key.pow_by(p, number)?,
                })
            }
            _ => None,
        });
    }
    if need_notify {
        redis_key.apply_changes(ctx, cmd)?;
    }

    let res = to_json_value::<Number>(res, Value::Null);
    Ok(KeyValue::<M::V>::serialize_object(&res, None, None, None).into())
}

fn json_num_op_legacy<M>(
    redis_key: &mut M::WriteHolder,
    ctx: &Context,
    path: &str,
    number: &str,
    op: NumOp,
    cmd: &str,
) -> RedisResult
where
    M: Manager,
{
    let root = redis_key
        .get_value()?
        .ok_or_else(RedisError::nonexistent_key)?;
    let paths = find_paths(path, root, |v| {
        v.get_type() == SelectValueType::Double || v.get_type() == SelectValueType::Long
    })?;
    if !paths.is_empty() {
        let mut res = None;
        for p in paths {
            res = Some(match op {
                NumOp::Incr => redis_key.incr_by(p, number)?,
                NumOp::Mult => redis_key.mult_by(p, number)?,
                NumOp::Pow => redis_key.pow_by(p, number)?,
            });
        }
        redis_key.apply_changes(ctx, cmd)?;
        Ok(res.unwrap().to_string().into())
    } else {
        Err(RedisError::String(
            err_msg_json_path_doesnt_exist_with_param_or(path, "does not contains a number"),
        ))
    }
}

///
/// JSON.NUMINCRBY <key> <path> <number>
///
pub fn json_num_incrby<M: Manager>(
    manager: M,
    ctx: &Context,
    args: Vec<RedisString>,
) -> RedisResult {
    json_num_op(manager, ctx, args, "json.numincrby", NumOp::Incr)
}

///
/// JSON.NUMMULTBY <key> <path> <number>
///
pub fn json_num_multby<M: Manager>(
    manager: M,
    ctx: &Context,
    args: Vec<RedisString>,
) -> RedisResult {
    json_num_op(manager, ctx, args, "json.nummultby", NumOp::Mult)
}

///
/// JSON.NUMPOWBY <key> <path> <number>
///
pub fn json_num_powby<M: Manager>(
    manager: M,
    ctx: &Context,
    args: Vec<RedisString>,
) -> RedisResult {
    json_num_op(manager, ctx, args, "json.numpowby", NumOp::Pow)
}

//
/// JSON.TOGGLE <key> <path>
///
pub fn json_bool_toggle<M: Manager>(
    manager: M,
    ctx: &Context,
    args: Vec<RedisString>,
) -> RedisResult {
    let mut args = args.into_iter().skip(1);
    let key = args.next_arg()?;
    let path = Path::new(args.next_str()?);
    let mut redis_key = manager.open_key_write(ctx, key)?;

    if path.is_legacy() {
        json_bool_toggle_legacy::<M>(&mut redis_key, ctx, path.get_path())
    } else {
        json_bool_toggle_impl::<M>(&mut redis_key, ctx, path.get_path())
    }
}

fn json_bool_toggle_impl<M>(
    redis_key: &mut M::WriteHolder,
    ctx: &Context,
    path: &str,
) -> RedisResult
where
    M: Manager,
{
    let root = redis_key
        .get_value()?
        .ok_or_else(RedisError::nonexistent_key)?;
    let paths = find_all_paths(path, root, |v| v.get_type() == SelectValueType::Bool)?;
    let mut res: Vec<RedisValue> = vec![];
    let mut need_notify = false;
    for p in paths {
        res.push(match p {
            Some(p) => {
                need_notify = true;
                RedisValue::Integer((redis_key.bool_toggle(p)?).into())
            }
            None => RedisValue::Null,
        });
    }
    if need_notify {
        redis_key.apply_changes(ctx, "json.arrpop")?;
    }
    Ok(res.into())
}

fn json_bool_toggle_legacy<M>(
    redis_key: &mut M::WriteHolder,
    ctx: &Context,
    path: &str,
) -> RedisResult
where
    M: Manager,
{
    let root = redis_key
        .get_value()?
        .ok_or_else(RedisError::nonexistent_key)?;
    let paths = find_paths(path, root, |v| v.get_type() == SelectValueType::Bool)?;
    if !paths.is_empty() {
        let mut res = false;
        for p in paths {
            res = redis_key.bool_toggle(p)?;
        }
        redis_key.apply_changes(ctx, "json.toggle")?;
        Ok(res.to_string().into())
    } else {
        Err(RedisError::String(
            err_msg_json_path_doesnt_exist_with_param_or(path, "not a bool"),
        ))
    }
}

///
/// JSON.STRAPPEND <key> [path] <json-string>
///
pub fn json_str_append<M: Manager>(
    manager: M,
    ctx: &Context,
    args: Vec<RedisString>,
) -> RedisResult {
    let mut args = args.into_iter().skip(1);

    let key = args.next_arg()?;
    let path_or_json = args.next_str()?;

    let path;
    let json;

    // path is optional
    if let Ok(val) = args.next_arg() {
        path = Path::new(path_or_json);
        json = val.try_as_str()?;
    } else {
        path = Path::new(JSON_ROOT_PATH_LEGACY);
        json = path_or_json;
    }

    let mut redis_key = manager.open_key_write(ctx, key)?;

    if path.is_legacy() {
        json_str_append_legacy::<M>(&mut redis_key, ctx, path.get_path(), json)
    } else {
        json_str_append_impl::<M>(&mut redis_key, ctx, path.get_path(), json)
    }
}

fn json_str_append_impl<M>(
    redis_key: &mut M::WriteHolder,
    ctx: &Context,
    path: &str,
    json: &str,
) -> RedisResult
where
    M: Manager,
{
    let root = redis_key
        .get_value()?
        .ok_or_else(RedisError::nonexistent_key)?;

    let paths = find_all_paths(path, root, |v| v.get_type() == SelectValueType::String)?;

    let mut res: Vec<RedisValue> = vec![];
    let mut need_notify = false;
    for p in paths {
        res.push(match p {
            Some(p) => {
                need_notify = true;
                (redis_key.str_append(p, json.to_string())?).into()
            }
            _ => RedisValue::Null,
        });
    }
    if need_notify {
        redis_key.apply_changes(ctx, "json.strappend")?;
    }
    Ok(res.into())
}

fn json_str_append_legacy<M>(
    redis_key: &mut M::WriteHolder,
    ctx: &Context,
    path: &str,
    json: &str,
) -> RedisResult
where
    M: Manager,
{
    let root = redis_key
        .get_value()?
        .ok_or_else(RedisError::nonexistent_key)?;

    let paths = find_paths(path, root, |v| v.get_type() == SelectValueType::String)?;
    if !paths.is_empty() {
        let mut res = None;
        for p in paths {
            res = Some(redis_key.str_append(p, json.to_string())?);
        }
        redis_key.apply_changes(ctx, "json.strappend")?;
        Ok(res.unwrap().into())
    } else {
        Err(RedisError::String(
            err_msg_json_path_doesnt_exist_with_param_or(path, "not a string"),
        ))
    }
}

///
/// JSON.STRLEN <key> [path]
///
pub fn json_str_len<M: Manager>(manager: M, ctx: &Context, args: Vec<RedisString>) -> RedisResult {
    let mut args = args.into_iter().skip(1);
    let key = args.next_arg()?;
    let path = Path::new(args.next_str().unwrap_or(JSON_ROOT_PATH_LEGACY));

    let key = manager.open_key_read(ctx, &key)?;

    if path.is_legacy() {
        json_str_len_legacy::<M>(&key, path.get_path())
    } else {
        json_str_len_impl::<M>(&key, path.get_path())
    }
}

fn json_str_len_impl<M>(redis_key: &M::ReadHolder, path: &str) -> RedisResult
where
    M: Manager,
{
    let root = redis_key
        .get_value()?
        .ok_or_else(RedisError::nonexistent_key)?;
    let values = find_all_values(path, root, |v| v.get_type() == SelectValueType::String)?;
    let mut res: Vec<RedisValue> = vec![];
    for v in values {
        res.push(v.map_or(RedisValue::Null, |v| (v.get_str().len() as i64).into()));
    }
    Ok(res.into())
}

fn json_str_len_legacy<M>(redis_key: &M::ReadHolder, path: &str) -> RedisResult
where
    M: Manager,
{
    match redis_key.get_value()? {
        Some(doc) => Ok(RedisValue::Integer(KeyValue::new(doc).str_len(path)? as i64)),
        None => Ok(RedisValue::Null),
    }
}

///
/// JSON.ARRAPPEND <key> <path> <json> [json ...]
///
pub fn json_arr_append<M: Manager>(
    manager: M,
    ctx: &Context,
    args: Vec<RedisString>,
) -> RedisResult {
    let mut args = args.into_iter().skip(1).peekable();

    let key = args.next_arg()?;
    let path = Path::new(args.next_str()?);

    // We require at least one JSON item to append
    args.peek().ok_or(RedisError::WrongArity)?;

    let args = args.try_fold::<_, _, Result<_, RedisError>>(
        Vec::with_capacity(args.len()),
        |mut acc, arg| {
            let json = arg.try_as_str()?;
            acc.push(manager.from_str(json, Format::JSON)?);
            Ok(acc)
        },
    )?;

    let mut redis_key = manager.open_key_write(ctx, key)?;

    if path.is_legacy() {
        json_arr_append_legacy::<M>(&mut redis_key, ctx, &path, args)
    } else {
        json_arr_append_impl::<M>(&mut redis_key, ctx, path.get_path(), args)
    }
}

fn json_arr_append_legacy<M>(
    redis_key: &mut M::WriteHolder,
    ctx: &Context,
    path: &Path,
    args: Vec<M::O>,
) -> RedisResult
where
    M: Manager,
{
    let root = redis_key
        .get_value()?
        .ok_or_else(RedisError::nonexistent_key)?;
    let mut paths = find_paths(path.get_path(), root, |v| {
        v.get_type() == SelectValueType::Array
    })?;
    if paths.is_empty() {
        Err(RedisError::String(
            err_msg_json_path_doesnt_exist_with_param_or(path.get_original(), "not an array"),
        ))
    } else if paths.len() == 1 {
        let res = redis_key.arr_append(paths.pop().unwrap(), args)?;
        redis_key.apply_changes(ctx, "json.arrappend")?;
        Ok(res.into())
    } else {
        let mut res = 0;
        for p in paths {
            res = redis_key.arr_append(p, args.clone())?;
        }
        redis_key.apply_changes(ctx, "json.arrappend")?;
        Ok(res.into())
    }
}

fn json_arr_append_impl<M>(
    redis_key: &mut M::WriteHolder,
    ctx: &Context,
    path: &str,
    args: Vec<M::O>,
) -> RedisResult
where
    M: Manager,
{
    let root = redis_key
        .get_value()?
        .ok_or_else(RedisError::nonexistent_key)?;
    let paths = find_all_paths(path, root, |v| v.get_type() == SelectValueType::Array)?;

    let mut res = vec![];
    let mut need_notify = false;
    for p in paths {
        res.push(match p {
            Some(p) => {
                need_notify = true;
                (redis_key.arr_append(p, args.clone())? as i64).into()
            }
            _ => RedisValue::Null,
        });
    }
    if need_notify {
        redis_key.apply_changes(ctx, "json.arrappend")?;
    }
    Ok(res.into())
}

enum FoundIndex {
    Index(i64),
    NotFound,
    NotArray,
}

impl From<FoundIndex> for RedisValue {
    fn from(e: FoundIndex) -> Self {
        match e {
            FoundIndex::NotFound => Self::Integer(-1),
            FoundIndex::NotArray => Self::Null,
            FoundIndex::Index(i) => Self::Integer(i),
        }
    }
}

pub enum ObjectLen {
    Len(usize),
    NoneExisting,
    NotObject,
}

///
/// JSON.ARRINDEX <key> <path> <json-value> [start [stop]]
///
pub fn json_arr_index<M: Manager>(
    manager: M,
    ctx: &Context,
    args: Vec<RedisString>,
) -> RedisResult {
    let mut args = args.into_iter().skip(1);

    let key = args.next_arg()?;
    let path = Path::new(args.next_str()?);
    let value = args.next_str()?;
    let start: i64 = args.next().map_or(Ok(0), |v| v.parse_integer())?;
    let end: i64 = args.next().map_or(Ok(0), |v| v.parse_integer())?;

    args.done()?; // TODO: Add to other functions as well to terminate args list

    let key = manager.open_key_read(ctx, &key)?;

    let json_value: Value = serde_json::from_str(value)?;

    let res = key.get_value()?.map_or_else(
        || {
            Err(Error::from(err_msg_json_path_doesnt_exist_with_param(
                path.get_original(),
            )))
        },
        |doc| {
            if path.is_legacy() {
                KeyValue::new(doc).arr_index_legacy(path.get_path(), json_value, start, end)
            } else {
                KeyValue::new(doc).arr_index(path.get_path(), json_value, start, end)
            }
        },
    )?;

    Ok(res)
}

///
/// JSON.ARRINSERT <key> <path> <index> <json> [json ...]
///
pub fn json_arr_insert<M: Manager>(
    manager: M,
    ctx: &Context,
    args: Vec<RedisString>,
) -> RedisResult {
    let mut args = args.into_iter().skip(1).peekable();

    let key = args.next_arg()?;
    let path = Path::new(args.next_str()?);
    let index = args.next_i64()?;

    // We require at least one JSON item to insert
    args.peek().ok_or(RedisError::WrongArity)?;
    let args = args.try_fold::<_, _, Result<_, RedisError>>(
        Vec::with_capacity(args.len()),
        |mut acc, arg| {
            let json = arg.try_as_str()?;
            acc.push(manager.from_str(json, Format::JSON)?);
            Ok(acc)
        },
    )?;
    let mut redis_key = manager.open_key_write(ctx, key)?;
    if path.is_legacy() {
        json_arr_insert_legacy::<M>(&mut redis_key, ctx, path.get_path(), index, args)
    } else {
        json_arr_insert_impl::<M>(&mut redis_key, ctx, path.get_path(), index, args)
    }
}

fn json_arr_insert_impl<M>(
    redis_key: &mut M::WriteHolder,
    ctx: &Context,
    path: &str,
    index: i64,
    args: Vec<M::O>,
) -> RedisResult
where
    M: Manager,
{
    let root = redis_key
        .get_value()?
        .ok_or_else(RedisError::nonexistent_key)?;

    let paths = find_all_paths(path, root, |v| v.get_type() == SelectValueType::Array)?;

    let mut res: Vec<RedisValue> = vec![];
    let mut need_notify = false;
    for p in paths {
        res.push(match p {
            Some(p) => {
                need_notify = true;
                (redis_key.arr_insert(p, &args, index)? as i64).into()
            }
            _ => RedisValue::Null,
        });
    }

    if need_notify {
        redis_key.apply_changes(ctx, "json.arrinsert")?;
    }
    Ok(res.into())
}

fn json_arr_insert_legacy<M>(
    redis_key: &mut M::WriteHolder,
    ctx: &Context,
    path: &str,
    index: i64,
    args: Vec<M::O>,
) -> RedisResult
where
    M: Manager,
{
    let root = redis_key
        .get_value()?
        .ok_or_else(RedisError::nonexistent_key)?;

    let paths = find_paths(path, root, |v| v.get_type() == SelectValueType::Array)?;
    if paths.is_empty() {
        Err(RedisError::String(
            err_msg_json_path_doesnt_exist_with_param_or(path, "not an array"),
        ))
    } else {
        let mut res = None;
        for p in paths {
            res = Some(redis_key.arr_insert(p, &args, index)?);
        }
        redis_key.apply_changes(ctx, "json.arrinsert")?;
        Ok(res.unwrap().into())
    }
}

///
/// JSON.ARRLEN <key> [path]
///
pub fn json_arr_len<M: Manager>(manager: M, ctx: &Context, args: Vec<RedisString>) -> RedisResult {
    let mut args = args.into_iter().skip(1);
    let key = args.next_arg()?;
    let path = Path::new(args.next_str().unwrap_or(JSON_ROOT_PATH_LEGACY));
    let is_legacy = path.is_legacy();
    let key = manager.open_key_read(ctx, &key)?;
    let root = match key.get_value()? {
        Some(k) => k,
        None if is_legacy => {
            return Ok(RedisValue::Null);
        }
        None => {
            return Err(RedisError::nonexistent_key());
        }
    };
    let values = find_all_values(path.get_path(), root, |v| {
        v.get_type() == SelectValueType::Array
    })?;
    if is_legacy && values.is_empty() {
        return Err(RedisError::String(
            err_msg_json_path_doesnt_exist_with_param(path.get_original()),
        ));
    }
    let mut res = vec![];
    for v in values {
        let cur_val: RedisValue = match v {
            Some(v) => (v.len().unwrap() as i64).into(),
            _ => {
                if is_legacy {
                    return Err(RedisError::String(
                        err_msg_json_path_doesnt_exist_with_param_or(
                            path.get_original(),
                            "not an array",
                        ),
                    ));
                }
                RedisValue::Null
            }
        };
        if is_legacy {
            return Ok(cur_val);
        }
        res.push(cur_val);
    }
    Ok(res.into())
}

///
/// JSON.ARRPOP <key> [path [index]]
///
pub fn json_arr_pop<M: Manager>(manager: M, ctx: &Context, args: Vec<RedisString>) -> RedisResult {
    let mut args = args.into_iter().skip(1);

    let key = args.next_arg()?;

    let (path, index) = match args.next() {
        None => (Path::new(JSON_ROOT_PATH_LEGACY), i64::MAX),
        Some(s) => {
            let path = Path::new(s.try_as_str()?);
            let index = args.next_i64().unwrap_or(-1);
            (path, index)
        }
    };

    let mut redis_key = manager.open_key_write(ctx, key)?;
    if path.is_legacy() {
        json_arr_pop_legacy::<M>(&mut redis_key, ctx, path.get_path(), index)
    } else {
        json_arr_pop_impl::<M>(&mut redis_key, ctx, path.get_path(), index)
    }
}

fn json_arr_pop_impl<M>(
    redis_key: &mut M::WriteHolder,
    ctx: &Context,
    path: &str,
    index: i64,
) -> RedisResult
where
    M: Manager,
{
    let root = redis_key
        .get_value()?
        .ok_or_else(RedisError::nonexistent_key)?;

    let paths = find_all_paths(path, root, |v| v.get_type() == SelectValueType::Array)?;
    let mut res: Vec<RedisValue> = vec![];
    let mut need_notify = false;
    for p in paths {
        res.push(match p {
            Some(p) => match redis_key.arr_pop(p, index)? {
                Some(v) => {
                    need_notify = true;
                    v.into()
                }
                _ => RedisValue::Null, // Empty array
            },
            _ => RedisValue::Null, // Not an array
        });
    }
    if need_notify {
        redis_key.apply_changes(ctx, "json.arrpop")?;
    }
    Ok(res.into())
}

fn json_arr_pop_legacy<M>(
    redis_key: &mut M::WriteHolder,
    ctx: &Context,
    path: &str,
    index: i64,
) -> RedisResult
where
    M: Manager,
{
    let root = redis_key
        .get_value()?
        .ok_or_else(RedisError::nonexistent_key)?;

    let paths = find_paths(path, root, |v| v.get_type() == SelectValueType::Array)?;
    if !paths.is_empty() {
        let mut res = None;
        for p in paths {
            res = Some(redis_key.arr_pop(p, index)?);
        }
        match res.unwrap() {
            Some(r) => {
                redis_key.apply_changes(ctx, "json.arrpop")?;
                Ok(r.into())
            }
            None => Ok(().into()),
        }
    } else {
        Err(RedisError::String(
            err_msg_json_path_doesnt_exist_with_param_or(path, "not an array"),
        ))
    }
}

///
/// JSON.ARRTRIM <key> <path> <start> <stop>
///
pub fn json_arr_trim<M: Manager>(manager: M, ctx: &Context, args: Vec<RedisString>) -> RedisResult {
    let mut args = args.into_iter().skip(1);

    let key = args.next_arg()?;
    let path = Path::new(args.next_str()?);
    let start = args.next_i64()?;
    let stop = args.next_i64()?;

    let mut redis_key = manager.open_key_write(ctx, key)?;

    if path.is_legacy() {
        json_arr_trim_legacy::<M>(&mut redis_key, ctx, path.get_path(), start, stop)
    } else {
        json_arr_trim_impl::<M>(&mut redis_key, ctx, path.get_path(), start, stop)
    }
}
fn json_arr_trim_impl<M>(
    redis_key: &mut M::WriteHolder,
    ctx: &Context,
    path: &str,
    start: i64,
    stop: i64,
) -> RedisResult
where
    M: Manager,
{
    let root = redis_key
        .get_value()?
        .ok_or_else(RedisError::nonexistent_key)?;

    let paths = find_all_paths(path, root, |v| v.get_type() == SelectValueType::Array)?;
    let mut res: Vec<RedisValue> = vec![];
    let mut need_notify = false;
    for p in paths {
        res.push(match p {
            Some(p) => {
                need_notify = true;
                (redis_key.arr_trim(p, start, stop)?).into()
            }
            _ => RedisValue::Null,
        });
    }
    if need_notify {
        redis_key.apply_changes(ctx, "json.arrtrim")?;
    }
    Ok(res.into())
}

fn json_arr_trim_legacy<M>(
    redis_key: &mut M::WriteHolder,
    ctx: &Context,
    path: &str,
    start: i64,
    stop: i64,
) -> RedisResult
where
    M: Manager,
{
    let root = redis_key
        .get_value()?
        .ok_or_else(RedisError::nonexistent_key)?;

    let paths = find_paths(path, root, |v| v.get_type() == SelectValueType::Array)?;
    if !paths.is_empty() {
        let mut res = None;
        for p in paths {
            res = Some(redis_key.arr_trim(p, start, stop)?);
        }
        redis_key.apply_changes(ctx, "json.arrtrim")?;
        Ok(res.unwrap().into())
    } else {
        Err(RedisError::String(
            err_msg_json_path_doesnt_exist_with_param_or(path, "not an array"),
        ))
    }
}

///
/// JSON.OBJKEYS <key> [path]
///
pub fn json_obj_keys<M: Manager>(manager: M, ctx: &Context, args: Vec<RedisString>) -> RedisResult {
    let mut args = args.into_iter().skip(1);
    let key = args.next_arg()?;
    let path = Path::new(args.next_str().unwrap_or(JSON_ROOT_PATH_LEGACY));

    let mut key = manager.open_key_read(ctx, &key)?;
    if path.is_legacy() {
        json_obj_keys_legacy::<M>(&mut key, path.get_path())
    } else {
        json_obj_keys_impl::<M>(&mut key, path.get_path())
    }
}

fn json_obj_keys_impl<M>(redis_key: &mut M::ReadHolder, path: &str) -> RedisResult
where
    M: Manager,
{
    let root = redis_key
        .get_value()?
        .ok_or_else(RedisError::nonexistent_key)?;
    let res: RedisValue = {
        let values = find_all_values(path, root, |v| v.get_type() == SelectValueType::Object)?;
        let mut res: Vec<RedisValue> = vec![];
        for v in values {
            res.push(match v {
                Some(v) => v.keys().unwrap().collect::<Vec<&str>>().into(),
                _ => RedisValue::Null,
            });
        }
        res.into()
    };
    Ok(res)
}

fn json_obj_keys_legacy<M>(redis_key: &mut M::ReadHolder, path: &str) -> RedisResult
where
    M: Manager,
{
    let root = match redis_key.get_value()? {
        Some(v) => v,
        _ => return Ok(RedisValue::Null),
    };
    let value = match KeyValue::new(root).get_first(path) {
        Ok(v) => match v.get_type() {
            SelectValueType::Object => v.keys().unwrap().collect::<Vec<&str>>().into(),
            _ => {
                return Err(RedisError::String(
                    err_msg_json_path_doesnt_exist_with_param_or(path, "not an object"),
                ))
            }
        },
        _ => RedisValue::Null,
    };
    Ok(value)
}

///
/// JSON.OBJLEN <key> [path]
///
pub fn json_obj_len<M: Manager>(manager: M, ctx: &Context, args: Vec<RedisString>) -> RedisResult {
    let mut args = args.into_iter().skip(1);
    let key = args.next_arg()?;
    let path = Path::new(args.next_str().unwrap_or(JSON_ROOT_PATH_LEGACY));

    let key = manager.open_key_read(ctx, &key)?;
    if path.is_legacy() {
        json_obj_len_legacy::<M>(&key, path.get_path())
    } else {
        json_obj_len_impl::<M>(&key, path.get_path())
    }
}

fn json_obj_len_impl<M>(redis_key: &M::ReadHolder, path: &str) -> RedisResult
where
    M: Manager,
{
    let root = redis_key.get_value()?;
    let res = match root {
        Some(root) => find_all_values(path, root, |v| v.get_type() == SelectValueType::Object)?
            .iter()
            .map(|v| match *v {
                Some(v) => RedisValue::Integer(v.len().unwrap() as i64),
                None => RedisValue::Null,
            })
            .collect::<Vec<RedisValue>>()
            .into(),
        None => {
            return Err(RedisError::String(
                err_msg_json_path_doesnt_exist_with_param_or(path, "not an object"),
            ))
        }
    };
    Ok(res)
}

fn json_obj_len_legacy<M>(redis_key: &M::ReadHolder, path: &str) -> RedisResult
where
    M: Manager,
{
    match redis_key.get_value()? {
        Some(doc) => match KeyValue::new(doc).obj_len(path)? {
            ObjectLen::Len(l) => Ok(RedisValue::Integer(l as i64)),
            _ => Ok(RedisValue::Null),
        },
        None => Ok(RedisValue::Null),
    }
}

///
/// JSON.CLEAR <key> [path ...]
///
pub fn json_clear<M: Manager>(manager: M, ctx: &Context, args: Vec<RedisString>) -> RedisResult {
    let mut args = args.into_iter().skip(1);
    let key = args.next_arg()?;
    let paths = args.try_fold::<_, _, Result<Vec<Path>, RedisError>>(
        Vec::with_capacity(args.len()),
        |mut acc, arg| {
            let s = arg.try_as_str()?;
            acc.push(Path::new(s));
            Ok(acc)
        },
    )?;

    let paths = if paths.is_empty() {
        vec![Path::new(JSON_ROOT_PATH)]
    } else {
        paths
    };

    let path = paths.first().unwrap().get_path();

    let mut redis_key = manager.open_key_write(ctx, key)?;

    let root = redis_key
        .get_value()?
        .ok_or_else(RedisError::nonexistent_key)?;

    let paths = find_paths(path, root, |v| match v.get_type() {
        SelectValueType::Array | SelectValueType::Object => v.len().unwrap() > 0,
        SelectValueType::Long => v.get_long() != 0,
        SelectValueType::Double => v.get_double() != 0.0,
        _ => false,
    })?;
    let mut cleared = 0;
    if !paths.is_empty() {
        for p in paths {
            cleared += redis_key.clear(p)?;
        }
    }
    if cleared > 0 {
        redis_key.apply_changes(ctx, "json.clear")?;
    }
    Ok(cleared.into())
}

///
/// JSON.DEBUG <subcommand & arguments>
///
/// subcommands:
/// MEMORY <key> [path]
/// HELP
///
pub fn json_debug<M: Manager>(manager: M, ctx: &Context, args: Vec<RedisString>) -> RedisResult {
    let mut args = args.into_iter().skip(1);
    match args.next_str()?.to_uppercase().as_str() {
        "MEMORY" => {
            let key = args.next_arg()?;
            let path = Path::new(args.next_str().unwrap_or(JSON_ROOT_PATH_LEGACY));

            let key = manager.open_key_read(ctx, &key)?;
            if path.is_legacy() {
                Ok(match key.get_value()? {
                    Some(doc) => {
                        manager.get_memory(KeyValue::new(doc).get_first(path.get_path())?)?
                    }
                    None => 0,
                }
                .into())
            } else {
                Ok(match key.get_value()? {
                    Some(doc) => KeyValue::new(doc)
                        .get_values(path.get_path())?
                        .iter()
                        .map(|v| manager.get_memory(v).unwrap())
                        .collect::<Vec<usize>>(),
                    None => vec![],
                }
                .into())
            }
        }
        "HELP" => {
            let results = vec![
                "MEMORY <key> [path] - reports memory usage",
                "HELP                - this message",
            ];
            Ok(results.into())
        }
        _ => Err(RedisError::Str(
            "ERR unknown subcommand - try `JSON.DEBUG HELP`",
        )),
    }
}

///
/// JSON.RESP <key> [path]
///
pub fn json_resp<M: Manager>(manager: M, ctx: &Context, args: Vec<RedisString>) -> RedisResult {
    let mut args = args.into_iter().skip(1);

    let key = args.next_arg()?;
    let path = match args.next() {
        None => Path::new(JSON_ROOT_PATH_LEGACY),
        Some(s) => Path::new(s.try_as_str()?),
    };

    let key = manager.open_key_read(ctx, &key)?;
    match key.get_value()? {
        Some(doc) => KeyValue::new(doc).resp_serialize(path),
        None => Ok(RedisValue::Null),
    }
}<|MERGE_RESOLUTION|>--- conflicted
+++ resolved
@@ -250,23 +250,14 @@
     }
 
     fn find_add_paths(&mut self, path: &str) -> Result<Vec<UpdateInfo>, Error> {
-<<<<<<< HEAD
-        let mut parsed_static_path = StaticPathParser::check(path)?;
-
-        if parsed_static_path.valid != VisitStatus::Valid {
-            return Err("ERR wrong static path".into());
-        }
-        if parsed_static_path.static_path_elements.len() < 2 {
-            return Err("ERR path must end with object key to set".into());
-=======
+
         let mut query = compile(path)?;
         if !query.is_static() {
-            return Err("Err: wrong static path".into());
+            return Err("Err wrong static path".into());
         }
 
         if query.size() < 1 {
-            return Err("Err: path must end with object key to set".into());
->>>>>>> 1b381b76
+            return Err("Err path must end with object key to set".into());
         }
 
         let (last, token_type) = query.pop_last().unwrap();
