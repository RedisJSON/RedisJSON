use crate::formatter::RedisJsonFormatter;
use crate::manager::{AddUpdateInfo, Manager, ReadHolder, SetUpdateInfo, UpdateInfo, WriteHolder};
use crate::redisjson::{Format, Path};
use jsonpath_lib::select::select_value::{SelectValue, SelectValueType};
use redis_module::{Context, RedisValue};
use redis_module::{NextArg, RedisError, RedisResult, REDIS_OK};

use jsonpath_lib::select::Selector;

use crate::nodevisitor::{StaticPathElement, StaticPathParser, VisitStatus};

use crate::error::Error;

use crate::redisjson::SetOptions;

use serde_json::{Map, Value};

use serde::Serialize;
use std::collections::HashMap;

const JSON_ROOT_PATH: &str = "$";
const CMD_ARG_NOESCAPE: &str = "NOESCAPE";
const CMD_ARG_INDENT: &str = "INDENT";
const CMD_ARG_NEWLINE: &str = "NEWLINE";
const CMD_ARG_SPACE: &str = "SPACE";
const CMD_ARG_FORMAT: &str = "FORMAT";

// Compile time evaluation of the max len() of all elements of the array
const fn max_strlen(arr: &[&str]) -> usize {
    let mut max_strlen = 0;
    let arr_len = arr.len();
    if arr_len < 1 {
        return max_strlen;
    }
    let mut pos = 0;
    while pos < arr_len {
        let curr_strlen = arr[pos].len();
        if max_strlen < curr_strlen {
            max_strlen = curr_strlen;
        }
        pos += 1;
    }
    max_strlen
}

// We use this constant to further optimize json_get command, by calculating the max subcommand length
// Any subcommand added to JSON.GET should be included on the following array
const JSONGET_SUBCOMMANDS_MAXSTRLEN: usize = max_strlen(&[
    CMD_ARG_NOESCAPE,
    CMD_ARG_INDENT,
    CMD_ARG_NEWLINE,
    CMD_ARG_SPACE,
    CMD_ARG_FORMAT,
]);

pub struct KeyValue<'a, V: SelectValue> {
    val: &'a V,
}

impl<'a, V: SelectValue> KeyValue<'a, V> {
    pub fn new(v: &'a V) -> KeyValue<'a, V> {
        KeyValue { val: v }
    }

    pub fn to_value(&self, val: &V) -> Value {
        match val.get_type() {
            SelectValueType::Null => Value::Null,
            SelectValueType::Bool => Value::Bool(val.get_bool()),
            SelectValueType::String => Value::String(val.get_str()),
            SelectValueType::Long => val.get_long().into(),
            SelectValueType::Double => val.get_double().into(),
            SelectValueType::Array => {
                let mut arr = Vec::new();
                for v in val.values().unwrap() {
                    arr.push(self.to_value(v));
                }
                Value::Array(arr)
            }
            SelectValueType::Object => {
                let mut m = Map::new();
                for (k, v) in val.items().unwrap() {
                    m.insert(k.to_string(), self.to_value(v));
                }
                Value::Object(m)
            }
        }
    }

    fn get_first<'b>(&'a self, path: &'b str) -> Result<&'a V, Error> {
        let results = self.get_values(path)?;
        match results.first() {
            Some(s) => Ok(s),
            None => Err("ERR path does not exist".into()),
        }
    }

    fn resp_serialize(&'a self, path: &'a str) -> RedisResult {
        let v = self.get_first(path)?;
        Ok(self.resp_serialize_inner(v))
    }

    fn resp_serialize_inner(&'a self, v: &V) -> RedisValue {
        match v.get_type() {
            SelectValueType::Null => RedisValue::Null,

            SelectValueType::Bool => {
                let bool_val = v.get_bool();
                match bool_val {
                    true => RedisValue::SimpleString("true".to_string()),
                    false => RedisValue::SimpleString("false".to_string()),
                }
            }

            SelectValueType::Long => RedisValue::Integer(v.get_long()),

            SelectValueType::Double => RedisValue::Float(v.get_double()),

            SelectValueType::String => RedisValue::BulkString(v.get_str()),

            SelectValueType::Array => {
                let mut res: Vec<RedisValue> = Vec::with_capacity(v.len().unwrap() + 1);
                res.push(RedisValue::SimpleStringStatic("["));
                v.values()
                    .unwrap()
                    .for_each(|v| res.push(self.resp_serialize_inner(v)));
                RedisValue::Array(res)
            }

            SelectValueType::Object => {
                let mut res: Vec<RedisValue> = Vec::with_capacity(v.len().unwrap() + 1);
                res.push(RedisValue::SimpleStringStatic("{"));
                for (k, v) in v.items().unwrap() {
                    res.push(RedisValue::BulkString(k.to_string()));
                    res.push(self.resp_serialize_inner(v));
                }
                RedisValue::Array(res)
            }
        }
    }

    fn get_values<'b>(&'a self, path: &'b str) -> Result<Vec<&'a V>, Error> {
        let mut selector = Selector::new();
        selector.str_path(path)?;
        selector.value(self.val);
        let results = selector.select()?;
        Ok(results)
    }

    fn serialize_object<O: Serialize>(
        &'a self,
        o: &O,
        indent: Option<String>,
        newline: Option<String>,
        space: Option<String>,
    ) -> String {
        let formatter = RedisJsonFormatter::new(indent, space, newline);

        let mut out = serde_json::Serializer::with_formatter(Vec::new(), formatter);
        o.serialize(&mut out).unwrap();
        String::from_utf8(out.into_inner()).unwrap()
    }

    fn to_json(
        &'a self,
        paths: &mut Vec<Path>,
        indent: Option<String>,
        newline: Option<String>,
        space: Option<String>,
        format: Format,
    ) -> Result<RedisValue, Error> {
        if format == Format::BSON {
            return Err("Soon to come...".into());
        }
        if paths.len() > 1 {
            // TODO: Creating a temp doc here duplicates memory usage. This can be very memory inefficient.
            // A better way would be to create a doc of references to the original doc but no current support
            // in serde_json. I'm going for this implementation anyway because serde_json isn't supposed to be
            // memory efficient and we're using it anyway. See https://github.com/serde-rs/json/issues/635.
            let temp_doc = paths.drain(..).fold(HashMap::new(), |mut acc, path| {
                let mut selector = Selector::new();
                selector.value(self.val);
                if let Err(_) = selector.str_path(path.get_path()) {
                    return acc;
                }
                let value = match selector.select() {
                    Ok(s) => match s.first() {
                        Some(v) => Some(*v),
                        None => None,
                    },
                    Err(_) => None,
                };
                acc.insert(path.take_original(), value);
                acc
            });
            Ok(self
                .serialize_object(&temp_doc, indent, newline, space)
                .into())
        } else {
            let path = &paths[0];
            if path.is_legacy() {
                Ok(self
<<<<<<< HEAD
                    .serialize_object(self.get_first(&paths[0].fixed)?, indent, newline, space)
=======
                    .serialize_object(
                        self.get_first(paths[0].get_path())?,
                        &indent,
                        &newline,
                        &space,
                    )
>>>>>>> f001ee1d
                    .into())
            } else {
                let values = self.get_values(path.get_path())?;
                Ok(self
                    .serialize_object(&values, indent, newline, space)
                    .into())
            }
        }
    }

    fn find_add_paths(&mut self, path: &str) -> Result<Vec<UpdateInfo>, Error> {
        let mut parsed_static_path = StaticPathParser::check(path)?;

        if parsed_static_path.valid != VisitStatus::Valid {
            return Err("Err: wrong static path".into());
        }
        if parsed_static_path.static_path_elements.len() < 2 {
            return Err("Err: path must end with object key to set".into());
        }

        let last = parsed_static_path.static_path_elements.pop().unwrap();

        if let StaticPathElement::ObjectKey(key) = last {
            if let StaticPathElement::Root = parsed_static_path.static_path_elements.last().unwrap()
            {
                // Adding to the root
                Ok(vec![UpdateInfo::AUI(AddUpdateInfo {
                    path: Vec::new(),
                    key: key.to_string(),
                })])
            } else {
                // Adding somewhere in existing object, use jsonpath_lib::replace_with
                let mut selector = Selector::default();
                if let Err(e) = selector.str_path(
                    &parsed_static_path
                        .static_path_elements
                        .iter()
                        .map(|e| e.to_string())
                        .collect::<Vec<String>>()
                        .join(""),
                ) {
                    return Err(e.into());
                }
                selector.value(self.val);
                let mut res = selector.select_with_paths(|_| true)?;
                Ok(res
                    .drain(..)
                    .map(|v| {
                        UpdateInfo::AUI(AddUpdateInfo {
                            path: v,
                            key: key.to_string(),
                        })
                    })
                    .collect())
            }
        } else if let StaticPathElement::ArrayIndex(_) = last {
            // if we reach here with array path we must be out of range
            // otherwise the path would be valid to be set and we would not
            // have reached here!!
            Err("array index out of range".into())
        } else {
            Err("path not an object or array".into())
        }
    }

    pub fn find_paths(
        &mut self,
        path: &str,
        option: &SetOptions,
    ) -> Result<Vec<UpdateInfo>, Error> {
        if SetOptions::NotExists != *option {
            let mut selector = Selector::default();
            let mut res = selector
                .str_path(path)?
                .value(self.val)
                .select_with_paths(|_| true)?;
            if res.len() > 0 {
                return Ok(res
                    .drain(..)
                    .map(|v| UpdateInfo::SUI(SetUpdateInfo { path: v }))
                    .collect());
            }
        }
        if SetOptions::AlreadyExists != *option {
            self.find_add_paths(path)
        } else {
            Ok(Vec::new()) // empty vector means no updates
        }
    }

    pub fn serialize(results: &V, format: Format) -> Result<String, Error> {
        let res = match format {
            Format::JSON => serde_json::to_string(results)?,
            Format::BSON => return Err("Soon to come...".into()), //results.into() as Bson,
        };
        Ok(res)
    }

    pub fn to_string(&self, path: &str, format: Format) -> Result<String, Error> {
        let results = self.get_first(path)?;
        Self::serialize(results, format)
    }

    pub fn get_type(&self, path: &str) -> Result<String, Error> {
        let s = Self::value_name(self.get_first(path)?);
        Ok(s.to_string())
    }

    pub fn value_name(value: &V) -> &str {
        match value.get_type() {
            SelectValueType::Null => "null",
            SelectValueType::Bool => "boolean",
            SelectValueType::Long => "integer",
            SelectValueType::Double => "number",
            SelectValueType::String => "string",
            SelectValueType::Array => "array",
            SelectValueType::Object => "object",
        }
    }

    pub fn str_len(&self, path: &str) -> Result<usize, Error> {
        let first = self.get_first(path)?;
        match first.get_type() {
            SelectValueType::String => Ok(first.get_str().len()),
            _ => Err("ERR wrong type of path value".into()),
        }
    }

    pub fn arr_len(&self, path: &str) -> Result<usize, Error> {
        let first = self.get_first(path)?;
        match first.get_type() {
            SelectValueType::Array => Ok(first.len().unwrap()),
            _ => Err("ERR wrong type of path value".into()),
        }
    }

    pub fn obj_len(&self, path: &str) -> Result<usize, Error> {
        let first = self.get_first(path)?;
        match first.get_type() {
            SelectValueType::Object => Ok(first.len().unwrap()),
            _ => Err("ERR wrong type of path value".into()),
        }
    }

    pub fn is_eqaul<T1: SelectValue, T2: SelectValue>(&self, a: &T1, b: &T2) -> bool {
        match (a.get_type(), b.get_type()) {
            (SelectValueType::Null, SelectValueType::Null) => true,
            (SelectValueType::Bool, SelectValueType::Bool) => a.get_bool() == b.get_bool(),
            (SelectValueType::Long, SelectValueType::Long) => a.get_long() == b.get_long(),
            (SelectValueType::Double, SelectValueType::Double) => a.get_double() == b.get_double(),
            (SelectValueType::String, SelectValueType::String) => a.get_str() == b.get_str(),
            (SelectValueType::Array, SelectValueType::Array) => {
                if a.len().unwrap() != b.len().unwrap() {
                    false
                } else {
                    for (i, e) in a.values().unwrap().into_iter().enumerate() {
                        if !self.is_eqaul(e, b.get_index(i).unwrap()) {
                            return false;
                        }
                    }
                    true
                }
            }
            (SelectValueType::Object, SelectValueType::Object) => {
                if a.len().unwrap() != b.len().unwrap() {
                    false
                } else {
                    for k in a.keys().unwrap() {
                        let temp1 = a.get_key(&k);
                        let temp2 = b.get_key(&k);
                        match (temp1, temp2) {
                            (Some(a1), Some(b1)) => {
                                if !self.is_eqaul(a1, b1) {
                                    return false;
                                }
                            }
                            (_, _) => return false,
                        }
                    }
                    true
                }
            }
            (_, _) => false,
        }
    }

    pub fn arr_index(
        &self,
        path: &str,
        scalar_json: &str,
        start: i64,
        end: i64,
    ) -> Result<i64, Error> {
        let res = self.get_first(path)?;
        if res.get_type() == SelectValueType::Array {
            // end=-1/0 means INFINITY to support backward with RedisJSON
            if res.len().unwrap() == 0 || end < -1 {
                return Ok(-1);
            }
            let v: Value = serde_json::from_str(scalar_json)?;

            let len = res.len().unwrap() as i64;

            // Normalize start
            let start = if start < 0 {
                0.max(len + start)
            } else {
                // start >= 0
                start.min(len - 1)
            };

            // Normalize end
            let end = match end {
                0 => len,
                e if e < 0 => len + end,
                _ => end.min(len),
            };

            if end < start {
                // don't search at all
                return Ok(-1);
            }
            let mut i = -1;
            for index in start..end {
                if self.is_eqaul(res.get_index(index as usize).unwrap(), &v) {
                    i = index;
                    break;
                }
            }

            Ok(i)
        } else {
            Ok(-1)
        }
    }

    pub fn obj_keys(&self, path: &str) -> Result<Box<dyn Iterator<Item = &'_ str> + '_>, Error> {
        self.get_first(path)?
            .keys()
            .ok_or_else(|| "ERR wrong type of path value".into())
    }
}

pub fn command_json_get<M: Manager>(manager: M, ctx: &Context, args: Vec<String>) -> RedisResult {
    let mut args = args.into_iter().skip(1);
    let key = args.next_string()?;

    let mut paths: Vec<Path> = vec![];
    let mut format = Format::JSON;
    let mut indent = None;
    let mut space = None;
    let mut newline = None;
    while let Ok(arg) = args.next_string() {
        match arg {
            // fast way to consider arg a path by using the max length of all possible subcommands
            // See #390 for the comparison of this function with/without this optimization
            arg if arg.len() > JSONGET_SUBCOMMANDS_MAXSTRLEN => paths.push(Path::new(arg)),
            arg if arg.eq_ignore_ascii_case(CMD_ARG_INDENT) => indent = Some(args.next_string()?),
            arg if arg.eq_ignore_ascii_case(CMD_ARG_NEWLINE) => newline = Some(args.next_string()?),
            arg if arg.eq_ignore_ascii_case(CMD_ARG_SPACE) => space = Some(args.next_string()?),
            // Silently ignore. Compatibility with ReJSON v1.0 which has this option. See #168 TODO add support
            arg if arg.eq_ignore_ascii_case(CMD_ARG_NOESCAPE) => continue,
            arg if arg.eq_ignore_ascii_case(CMD_ARG_FORMAT) => {
                format = Format::from_str(args.next_string()?.as_str())?
            }
            _ => paths.push(Path::new(arg)),
        };
    }

    // path is optional -> no path found we use root "$"
    if paths.is_empty() {
        paths.push(Path::new(".".to_string()));
    }

    let key = manager.open_key_read(ctx, &key)?;
    let value = match key.get_value()? {
        Some(doc) => KeyValue::new(doc).to_json(&mut paths, indent, newline, space, format)?,
        None => RedisValue::Null,
    };

    Ok(value)
}

pub fn command_json_set<M: Manager>(manager: M, ctx: &Context, args: Vec<String>) -> RedisResult {
    let mut args = args.into_iter().skip(1);

    let key = args.next_string()?;
    let path = backwards_compat_path(args.next_string()?);
    let value = args.next_string()?;

    let mut format = Format::JSON;
    let mut set_option = SetOptions::None;

    while let Some(s) = args.next() {
        match s.to_uppercase().as_str() {
            "NX" => set_option = SetOptions::NotExists,
            "XX" => set_option = SetOptions::AlreadyExists,
            "FORMAT" => {
                format = Format::from_str(args.next_string()?.as_str())?;
            }
            _ => break,
        };
    }

    let mut redis_key = manager.open_key_write(ctx, &key)?;
    let current = redis_key.get_value()?;

    let val = manager.from_str(&value, format)?;

    match (current, set_option) {
        (Some(ref mut doc), ref op) => {
            if path == JSON_ROOT_PATH {
                if *op != SetOptions::NotExists {
                    redis_key.set_value(Vec::new(), val)?;
                    redis_key.apply_changes(ctx, "json.set")?;
                    REDIS_OK
                } else {
                    Ok(RedisValue::Null)
                }
            } else {
                let mut update_info = KeyValue::new(*doc).find_paths(&path, op)?;
                if update_info.len() > 0 {
                    let mut res = false;
                    if update_info.len() == 1 {
                        res = match update_info.pop().unwrap() {
                            UpdateInfo::SUI(sui) => redis_key.set_value(sui.path, val)?,
                            UpdateInfo::AUI(aui) => redis_key.dict_add(aui.path, &aui.key, val)?,
                        }
                    } else {
                        for ui in update_info {
                            res = match ui {
                                UpdateInfo::SUI(sui) => {
                                    redis_key.set_value(sui.path, val.clone())?
                                }
                                UpdateInfo::AUI(aui) => {
                                    redis_key.dict_add(aui.path, &aui.key, val.clone())?
                                }
                            }
                        }
                    }
                    if res {
                        redis_key.apply_changes(ctx, "json.set")?;
                        REDIS_OK
                    } else {
                        Ok(RedisValue::Null)
                    }
                } else {
                    Ok(RedisValue::Null)
                }
            }
        }
        (None, SetOptions::AlreadyExists) => Ok(RedisValue::Null),
        (None, _) => {
            if path == JSON_ROOT_PATH {
                redis_key.set_value(Vec::new(), val)?;
                redis_key.apply_changes(ctx, "json.set")?;
                REDIS_OK
            } else {
                Err(RedisError::Str(
                    "ERR new objects must be created at the root",
                ))
            }
        }
    }
}

fn find_paths<T: SelectValue, F: FnMut(&T) -> bool>(
    path: &str,
    doc: &T,
    f: F,
) -> Result<Vec<Vec<String>>, RedisError> {
    Ok(Selector::default()
        .str_path(&path)?
        .value(doc)
        .select_with_paths(f)?)
}

pub fn command_json_del<M: Manager>(manager: M, ctx: &Context, args: Vec<String>) -> RedisResult {
    let mut args = args.into_iter().skip(1);

    let key = args.next_string()?;
    let path = args
        .next_string()
        .map_or_else(|_| JSON_ROOT_PATH.to_string(), |v| backwards_compat_path(v));

    let mut redis_key = manager.open_key_write(ctx, &key)?;
    let deleted = match redis_key.get_value()? {
        Some(doc) => {
            let res = if path == JSON_ROOT_PATH {
                redis_key.delete()?;
                1
            } else {
                let paths = find_paths(&path, doc, |_| true)?;
                let mut changed = 0;
                for p in paths {
                    if redis_key.delete_path(p)? {
                        changed += 1;
                    }
                }
                changed
            };
            if res > 0 {
                redis_key.apply_changes(ctx, "json.del")?;
            }
            res
        }
        None => 0,
    };
    Ok((deleted as i64).into())
}

pub fn command_json_mget<M: Manager>(manager: M, ctx: &Context, args: Vec<String>) -> RedisResult {
    if args.len() < 3 {
        return Err(RedisError::WrongArity);
    }

    args.last().ok_or(RedisError::WrongArity).and_then(|path| {
        let path = backwards_compat_path(path.to_string());
        let keys = &args[1..args.len() - 1];

        let results: Result<Vec<RedisValue>, RedisError> = keys
            .iter()
            .map(|key| {
                manager
                    .open_key_read(ctx, key)?
                    .get_value()?
                    .map(|doc| KeyValue::new(doc).to_string(&path, Format::JSON))
                    .transpose()
                    .map_or_else(|_| Ok(RedisValue::Null), |v| Ok(v.into()))
            })
            .collect();

        Ok(results?.into())
    })
}

pub fn command_json_type<M: Manager>(manager: M, ctx: &Context, args: Vec<String>) -> RedisResult {
    let mut args = args.into_iter().skip(1);
    let key = args.next_string()?;
    let path = backwards_compat_path(args.next_string()?);

    let key = manager.open_key_read(ctx, &key)?;

    let value = key.get_value()?.map_or_else(
        || RedisValue::Null,
        |doc| match KeyValue::new(doc).get_type(&path) {
            Ok(s) => s.into(),
            Err(_) => RedisValue::Null,
        },
    );

    Ok(value)
}

enum NumOp {
    INCR,
    MULT,
    POW,
}

fn command_json_num_op<M>(
    manager: M,
    ctx: &Context,
    args: Vec<String>,
    cmd: &str,
    op: NumOp,
) -> RedisResult
where
    M: Manager,
{
    let mut args = args.into_iter().skip(1);

    let key = args.next_string()?;
    let path = backwards_compat_path(args.next_string()?);
    let number = args.next_string()?;

    let mut redis_key = manager.open_key_write(ctx, &key)?;

    let root = redis_key
        .get_value()?
        .ok_or_else(RedisError::nonexistent_key)?;
    let paths = find_paths(&path, root, |v| {
        v.get_type() == SelectValueType::Double || v.get_type() == SelectValueType::Long
    })?;
    if paths.len() > 0 {
        let mut res = None;
        for p in paths {
            res = Some(match op {
                NumOp::INCR => redis_key.incr_by(p, &number)?,
                NumOp::MULT => redis_key.mult_by(p, &number)?,
                NumOp::POW => redis_key.pow_by(p, &number)?,
            });
        }
        redis_key.apply_changes(ctx, cmd)?;
        Ok(res.unwrap().to_string().into())
    } else {
        Err(RedisError::String(format!(
            "Path '{}' does not exist or does not contains a number",
            path
        )))
    }
}

pub fn command_json_num_incrby<M: Manager>(
    manager: M,
    ctx: &Context,
    args: Vec<String>,
) -> RedisResult {
    command_json_num_op(manager, ctx, args, "json.numincrby", NumOp::INCR)
}

pub fn command_json_num_multby<M: Manager>(
    manager: M,
    ctx: &Context,
    args: Vec<String>,
) -> RedisResult {
    command_json_num_op(manager, ctx, args, "json.nummultby", NumOp::MULT)
}

pub fn command_json_num_powby<M: Manager>(
    manager: M,
    ctx: &Context,
    args: Vec<String>,
) -> RedisResult {
    command_json_num_op(manager, ctx, args, "json.numpowby", NumOp::POW)
}

pub fn command_json_bool_toggle<M: Manager>(
    manager: M,
    ctx: &Context,
    args: Vec<String>,
) -> RedisResult {
    let mut args = args.into_iter().skip(1);
    let key = args.next_string()?;
    let path = backwards_compat_path(args.next_string()?);
    let mut redis_key = manager.open_key_write(ctx, &key)?;

    let root = redis_key
        .get_value()?
        .ok_or_else(RedisError::nonexistent_key)?;
    let paths = find_paths(&path, root, |v| v.get_type() == SelectValueType::Bool)?;
    if paths.len() > 0 {
        let mut res = None;
        for p in paths {
            res = Some(redis_key.bool_toggle(p)?);
        }
        redis_key.apply_changes(ctx, "json.toggle")?;
        Ok(res.unwrap().to_string().into())
    } else {
        Err(RedisError::String(format!(
            "Path '{}' does not exist or not a bool",
            path
        )))
    }
}

pub fn command_json_str_append<M: Manager>(
    manager: M,
    ctx: &Context,
    args: Vec<String>,
) -> RedisResult {
    let mut args = args.into_iter().skip(1);

    let key = args.next_string()?;
    let path_or_json = args.next_string()?;

    let path;
    let json;

    // path is optional
    if let Ok(val) = args.next_string() {
        path = backwards_compat_path(path_or_json);
        json = val;
    } else {
        path = JSON_ROOT_PATH.to_string();
        json = path_or_json;
    }

    let mut redis_key = manager.open_key_write(ctx, &key)?;

    let root = redis_key
        .get_value()?
        .ok_or_else(RedisError::nonexistent_key)?;

    let paths = find_paths(&path, root, |v| v.get_type() == SelectValueType::String)?;
    if paths.len() > 0 {
        let mut res = None;
        for p in paths {
            res = Some(redis_key.str_append(p, json.clone())?);
        }
        redis_key.apply_changes(ctx, "json.strappend")?;
        Ok(res.unwrap().into())
    } else {
        Err(RedisError::String(format!(
            "Path '{}' does not exist or not a string",
            path
        )))
    }
}

pub fn command_json_str_len<M: Manager>(
    manager: M,
    ctx: &Context,
    args: Vec<String>,
) -> RedisResult {
    let mut args = args.into_iter().skip(1);
    let key = args.next_string()?;
    let path = backwards_compat_path(args.next_string()?);

    let key = manager.open_key_read(ctx, &key)?;
    match key.get_value()? {
        Some(doc) => Ok(RedisValue::Integer(
            KeyValue::new(doc).str_len(&path)? as i64
        )),
        None => Ok(RedisValue::Null),
    }
}

pub fn command_json_arr_append<M: Manager>(
    manager: M,
    ctx: &Context,
    args: Vec<String>,
) -> RedisResult {
    let mut args = args.into_iter().skip(1).peekable();

    let key = args.next_string()?;
    let path = backwards_compat_path(args.next_string()?);

    // We require at least one JSON item to append
    args.peek().ok_or(RedisError::WrongArity)?;
    let args = args
        .map(|json| manager.from_str(&json, Format::JSON))
        .collect::<Result<_, _>>()?;

    let mut redis_key = manager.open_key_write(ctx, &key)?;
    let root = redis_key
        .get_value()?
        .ok_or_else(RedisError::nonexistent_key)?;

    let mut paths = find_paths(&path, root, |v| v.get_type() == SelectValueType::Array)?;
    if paths.len() == 0 {
        Err(RedisError::String(format!(
            "Path '{}' does not exist",
            path
        )))
    } else if paths.len() == 1 {
        let res = redis_key.arr_append(paths.pop().unwrap(), args)?;
        redis_key.apply_changes(ctx, "json.arrappend")?;
        Ok(res.into())
    } else {
        let mut res = None;
        for p in paths {
            res = Some(redis_key.arr_append(p, args.clone())?);
        }
        redis_key.apply_changes(ctx, "json.arrappend")?;
        Ok(res.unwrap().into())
    }
}

pub fn command_json_arr_index<M: Manager>(
    manager: M,
    ctx: &Context,
    args: Vec<String>,
) -> RedisResult {
    let mut args = args.into_iter().skip(1);

    let key = args.next_string()?;
    let path = backwards_compat_path(args.next_string()?);
    let json_scalar = args.next_string()?;
    let start: i64 = args.next().map(|v| v.parse()).unwrap_or(Ok(0))?;
    let end: i64 = args.next().map(|v| v.parse()).unwrap_or(Ok(0))?;

    args.done()?; // TODO: Add to other functions as well to terminate args list

    let key = manager.open_key_read(ctx, &key)?;

    let index = key.get_value()?.map_or(Ok(-1), |doc| {
        KeyValue::new(doc).arr_index(&path, &json_scalar, start, end)
    })?;

    Ok(index.into())
}

pub fn command_json_arr_insert<M: Manager>(
    manager: M,
    ctx: &Context,
    args: Vec<String>,
) -> RedisResult {
    let mut args = args.into_iter().skip(1).peekable();

    let key = args.next_string()?;
    let path = backwards_compat_path(args.next_string()?);
    let index = args.next_i64()?;

    // We require at least one JSON item to append
    args.peek().ok_or(RedisError::WrongArity)?;
    let args = args
        .map(|json| manager.from_str(&json, Format::JSON))
        .collect::<Result<_, _>>()?;

    let mut redis_key = manager.open_key_write(ctx, &key)?;

    let root = redis_key
        .get_value()?
        .ok_or_else(RedisError::nonexistent_key)?;

    let paths = find_paths(&path, root, |v| v.get_type() == SelectValueType::Array)?;
    if paths.len() > 0 {
        let mut res = None;
        for p in paths {
            res = Some(redis_key.arr_insert(p, &args, index)?);
        }
        redis_key.apply_changes(ctx, "json.arrinsert")?;
        Ok(res.unwrap().into())
    } else {
        Err(RedisError::String(format!(
            "Path '{}' does not exist or not an array",
            path
        )))
    }
}

pub fn command_json_arr_len<M: Manager>(
    manager: M,
    ctx: &Context,
    args: Vec<String>,
) -> RedisResult {
    let mut args = args.into_iter().skip(1);
    let key = args.next_string()?;
    let path = backwards_compat_path(args.next_string()?);

    let key = manager.open_key_read(ctx, &key)?;
    match key.get_value()? {
        Some(doc) => Ok(RedisValue::Integer(
            KeyValue::new(doc).arr_len(&path)? as i64
        )),
        None => Ok(RedisValue::Null),
    }
}

pub fn command_json_arr_pop<M: Manager>(
    manager: M,
    ctx: &Context,
    args: Vec<String>,
) -> RedisResult {
    let mut args = args.into_iter().skip(1);

    let key = args.next_string()?;

    let (path, index) = args
        .next()
        .map(|p| {
            let path = backwards_compat_path(p);
            let index = args.next_i64().unwrap_or(-1);
            (path, index)
        })
        .unwrap_or((JSON_ROOT_PATH.to_string(), i64::MAX));

    let mut redis_key = manager.open_key_write(ctx, &key)?;

    let root = redis_key
        .get_value()?
        .ok_or_else(RedisError::nonexistent_key)?;

    let paths = find_paths(&path, root, |v| v.get_type() == SelectValueType::Array)?;
    if paths.len() > 0 {
        let mut res = None;
        for p in paths {
            res = Some(redis_key.arr_pop(p, index)?);
        }
        match res.unwrap() {
            Some(r) => {
                redis_key.apply_changes(ctx, "json.arrpop")?;
                Ok(r.into())
            }
            None => Ok(().into()),
        }
    } else {
        Err(RedisError::String(format!(
            "Path '{}' does not exist or not an array",
            path
        )))
    }
}

pub fn command_json_arr_trim<M: Manager>(
    manager: M,
    ctx: &Context,
    args: Vec<String>,
) -> RedisResult {
    let mut args = args.into_iter().skip(1);

    let key = args.next_string()?;
    let path = backwards_compat_path(args.next_string()?);
    let start = args.next_i64()?;
    let stop = args.next_i64()?;

    let mut redis_key = manager.open_key_write(ctx, &key)?;

    let root = redis_key
        .get_value()?
        .ok_or_else(RedisError::nonexistent_key)?;

    let paths = find_paths(&path, root, |v| v.get_type() == SelectValueType::Array)?;
    if paths.len() > 0 {
        let mut res = None;
        for p in paths {
            res = Some(redis_key.arr_trim(p, start, stop)?);
        }
        redis_key.apply_changes(ctx, "json.arrtrim")?;
        Ok(res.unwrap().into())
    } else {
        Err(RedisError::String(format!(
            "Path '{}' does not exist or not an array",
            path
        )))
    }
}

pub fn command_json_obj_keys<M: Manager>(
    manager: M,
    ctx: &Context,
    args: Vec<String>,
) -> RedisResult {
    let mut args = args.into_iter().skip(1);
    let key = args.next_string()?;
    let path = backwards_compat_path(args.next_string()?);

    let key = manager.open_key_read(ctx, &key)?;

    let value = match key.get_value()? {
        Some(doc) => KeyValue::new(doc)
            .obj_keys(&path)?
            .collect::<Vec<&str>>()
            .into(),
        None => RedisValue::Null,
    };

    Ok(value)
}

pub fn command_json_obj_len<M: Manager>(
    manager: M,
    ctx: &Context,
    args: Vec<String>,
) -> RedisResult {
    let mut args = args.into_iter().skip(1);
    let key = args.next_string()?;
    let path = backwards_compat_path(args.next_string()?);

    let key = manager.open_key_read(ctx, &key)?;
    match key.get_value()? {
        Some(doc) => Ok(RedisValue::Integer(
            KeyValue::new(doc).obj_len(&path)? as i64
        )),
        None => Ok(RedisValue::Null),
    }
}

pub fn command_json_clear<M: Manager>(manager: M, ctx: &Context, args: Vec<String>) -> RedisResult {
    let mut args = args.into_iter().skip(1);
    let key = args.next_string()?;
    let paths = args.map(Path::new).collect::<Vec<_>>();

    let paths = if paths.is_empty() {
        vec![Path::new(JSON_ROOT_PATH.to_string())]
    } else {
        paths
    };

    let path = paths.first().unwrap().get_path();

    // FIXME: handle multi paths
    let mut redis_key = manager.open_key_write(ctx, &key)?;

    let root = redis_key
        .get_value()?
        .ok_or_else(RedisError::nonexistent_key)?;

    let paths = find_paths(path, root, |_v| true)?;
    if paths.len() > 0 {
        let mut res = None;
        for p in paths {
            res = Some(redis_key.clear(p)?);
        }
        redis_key.apply_changes(ctx, "json.clear")?;
        Ok(res.unwrap().into())
    } else {
        Err(RedisError::String(format!(
            "Path '{}' does not exist",
            path
        )))
    }
}

pub fn command_json_debug<M: Manager>(manager: M, ctx: &Context, args: Vec<String>) -> RedisResult {
    let mut args = args.into_iter().skip(1);
    match args.next_string()?.to_uppercase().as_str() {
        "MEMORY" => {
            let key = args.next_string()?;
            let path = backwards_compat_path(args.next_string()?);

            let key = manager.open_key_read(ctx, &key)?;
            let value = match key.get_value()? {
                Some(doc) => manager.get_memory(KeyValue::new(doc).get_first(&path)?)?,
                None => 0,
            };
            Ok(value.into())
        }
        "HELP" => {
            let results = vec![
                "MEMORY <key> [path] - reports memory usage",
                "HELP                - this message",
            ];
            Ok(results.into())
        }
        _ => Err(RedisError::Str(
            "ERR unknown subcommand - try `JSON.DEBUG HELP`",
        )),
    }
}

pub fn command_json_resp<M: Manager>(manager: M, ctx: &Context, args: Vec<String>) -> RedisResult {
    let mut args = args.into_iter().skip(1);

    let key = args.next_string()?;
    let path = args
        .next_string()
        .map_or_else(|_| JSON_ROOT_PATH.to_string(), |v| backwards_compat_path(v));

    let key = manager.open_key_read(ctx, &key)?;
    match key.get_value()? {
        Some(doc) => KeyValue::new(doc).resp_serialize(&path),
        None => Ok(RedisValue::Null),
    }
}

pub fn command_json_cache_info<M: Manager>(
    _manager: M,
    _ctx: &Context,
    _args: Vec<String>,
) -> RedisResult {
    Err(RedisError::Str("Command was not implemented"))
}

pub fn command_json_cache_init<M: Manager>(
    _manager: M,
    _ctx: &Context,
    _args: Vec<String>,
) -> RedisResult {
    Err(RedisError::Str("Command was not implemented"))
}

///
/// Backwards compatibility convertor for RedisJSON 1.x clients
///
fn backwards_compat_path(mut path: String) -> String {
    if !path.starts_with('$') {
        if path == "." {
            path.replace_range(..1, JSON_ROOT_PATH);
        } else if path.starts_with('.') {
            path.insert(0, '$');
        } else {
            path.insert_str(0, "$.");
        }
    }
    path
}<|MERGE_RESOLUTION|>--- conflicted
+++ resolved
@@ -199,16 +199,7 @@
             let path = &paths[0];
             if path.is_legacy() {
                 Ok(self
-<<<<<<< HEAD
-                    .serialize_object(self.get_first(&paths[0].fixed)?, indent, newline, space)
-=======
-                    .serialize_object(
-                        self.get_first(paths[0].get_path())?,
-                        &indent,
-                        &newline,
-                        &space,
-                    )
->>>>>>> f001ee1d
+                    .serialize_object(self.get_first(&paths[0].get_path())?, indent, newline, space)
                     .into())
             } else {
                 let values = self.get_values(path.get_path())?;
