--- conflicted
+++ resolved
@@ -4,10 +4,7 @@
  * the Server Side Public License v1 (SSPLv1).
  */
 
-<<<<<<< HEAD
 use crate::depth_deserializer::{Deserializer, Stats};
-=======
->>>>>>> 5f701d06
 use crate::error::Error;
 use crate::manager::{err_json, err_msg_json_expected, err_msg_json_path_doesnt_exist};
 use crate::manager::{Manager, ReadHolder, WriteHolder};
@@ -20,14 +17,10 @@
 use redis_module::raw::{RedisModuleKey, Status};
 use redis_module::rediserror::RedisError;
 use redis_module::{Context, NotifyEvent, RedisString};
-<<<<<<< HEAD
 use serde::Deserialize;
 use serde::Serialize;
 use serde_json::de;
 use serde_json::de::StrRead;
-=======
-use serde::{Deserialize, Serialize};
->>>>>>> 5f701d06
 use serde_json::Number;
 use std::marker::PhantomData;
 use std::mem::size_of;
@@ -612,27 +605,24 @@
         })
     }
 
-<<<<<<< HEAD
-    fn from_str(&self, val: &str, format: Format) -> Result<(Self::O, usize), Error> {
+    fn from_str(
+        &self,
+        val: &str,
+        format: Format,
+        limit_depth: bool,
+    ) -> Result<(Self::O, usize), Error> {
         match format {
             Format::JSON => {
                 let mut de = de::Deserializer::new(StrRead::new(val));
+                if !limit_depth {
+                    de.disable_recursion_limit();
+                }
                 let mut stats = Stats {
                     max_depth: 0,
                     curr_depth: 0,
                 };
                 let de = Deserializer::new(&mut de, &mut stats);
                 Ok((IValue::deserialize(de)?, stats.max_depth))
-=======
-    fn from_str(&self, val: &str, format: Format, limit_depth: bool) -> Result<Self::O, Error> {
-        match format {
-            Format::JSON => {
-                let mut deserializer = serde_json::Deserializer::from_str(val);
-                if !limit_depth {
-                    deserializer.disable_recursion_limit();
-                }
-                IValue::deserialize(&mut deserializer).map_err(|e| e.into())
->>>>>>> 5f701d06
             }
             Format::BSON => decode_document(&mut Cursor::new(val.as_bytes())).map_or_else(
                 |e| Err(e.to_string().into()),
@@ -646,22 +636,14 @@
                                 let v: serde_json::Value = b.clone().into();
                                 let mut out = serde_json::Serializer::new(Vec::new());
                                 v.serialize(&mut out).unwrap();
-<<<<<<< HEAD
                                 let res = self
                                     .from_str(
                                         &String::from_utf8(out.into_inner()).unwrap(),
                                         Format::JSON,
+                                        limit_depth,
                                     )
                                     .unwrap();
                                 res
-=======
-                                self.from_str(
-                                    &String::from_utf8(out.into_inner()).unwrap(),
-                                    Format::JSON,
-                                    limit_depth,
-                                )
-                                .unwrap()
->>>>>>> 5f701d06
                             },
                         )
                     };
