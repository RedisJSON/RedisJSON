/*
 * Copyright Redis Ltd. 2016 - present
 * Licensed under your choice of the Redis Source Available License 2.0 (RSALv2) or
 * the Server Side Public License v1 (SSPLv1).
 */

use crate::jsonpath::select_value::SelectValue;
use serde_json::Number;

use redis_module::raw::RedisModuleKey;
use redis_module::rediserror::RedisError;
use redis_module::{Context, RedisString};

use crate::Format;

use crate::error::Error;

use crate::commands::KeyValue;

pub struct SetUpdateInfo {
    pub path: Vec<String>,
}

pub struct AddUpdateInfo {
    pub path: Vec<String>,
    pub key: String,
}

pub enum UpdateInfo {
    SUI(SetUpdateInfo),
    AUI(AddUpdateInfo),
}

pub trait ReadHolder<V: SelectValue> {
    fn get_value(&self) -> Result<Option<&V>, RedisError>;
}

pub trait WriteHolder<O: Clone, V: SelectValue> {
    fn delete(&mut self) -> Result<(), RedisError>;
    fn get_value(&mut self) -> Result<Option<&mut V>, RedisError>;
    fn set_value(&mut self, path: Vec<String>, v: O) -> Result<bool, RedisError>;
    fn dict_add(&mut self, path: Vec<String>, key: &str, v: O) -> Result<bool, RedisError>;
    fn delete_path(&mut self, path: Vec<String>) -> Result<bool, RedisError>;
    fn incr_by(&mut self, path: Vec<String>, num: &str) -> Result<Number, RedisError>;
    fn mult_by(&mut self, path: Vec<String>, num: &str) -> Result<Number, RedisError>;
    fn pow_by(&mut self, path: Vec<String>, num: &str) -> Result<Number, RedisError>;
    fn bool_toggle(&mut self, path: Vec<String>) -> Result<bool, RedisError>;
    fn str_append(&mut self, path: Vec<String>, val: String) -> Result<usize, RedisError>;
    fn arr_append(&mut self, path: Vec<String>, args: Vec<O>) -> Result<usize, RedisError>;
    fn arr_insert(
        &mut self,
        path: Vec<String>,
        args: &[O],
        index: i64,
    ) -> Result<usize, RedisError>;
    fn arr_pop(&mut self, path: Vec<String>, index: i64) -> Result<Option<String>, RedisError>;
    fn arr_trim(&mut self, path: Vec<String>, start: i64, stop: i64) -> Result<usize, RedisError>;
    fn clear(&mut self, path: Vec<String>) -> Result<usize, RedisError>;
    fn apply_changes(&mut self, ctx: &Context, command: &str) -> Result<(), RedisError>;
}

pub trait Manager {
    /* V - SelectValue that the json path library can work on
     * O - SelectValue Holder
     * Naiv implementation is that V and O are from the same type but its not
     * always possible so they are seperated
     */
    type V: SelectValue;
    type O: Clone;
    type WriteHolder: WriteHolder<Self::O, Self::V>;
    type ReadHolder: ReadHolder<Self::V>;
    fn open_key_read(
        &self,
        ctx: &Context,
        key: &RedisString,
    ) -> Result<Self::ReadHolder, RedisError>;
    fn open_key_write(
        &self,
        ctx: &Context,
        key: RedisString,
    ) -> Result<Self::WriteHolder, RedisError>;
    #[allow(clippy::wrong_self_convention)]
<<<<<<< HEAD
    fn from_str(&self, val: &str, format: Format) -> Result<(Self::O, usize), Error>;
=======
    fn from_str(&self, val: &str, format: Format, limit_depth: bool) -> Result<Self::O, Error>;
>>>>>>> 5f701d06
    fn get_memory(&self, v: &Self::V) -> Result<usize, RedisError>;
    fn is_json(&self, key: *mut RedisModuleKey) -> Result<bool, RedisError>;
}

pub(crate) fn err_json<V: SelectValue>(value: &V, expected_value: &'static str) -> Error {
    Error::from(err_msg_json_expected(
        expected_value,
        KeyValue::value_name(value),
    ))
}

pub(crate) fn err_msg_json_expected(expected_value: &'static str, found: &str) -> String {
    format!(
        "WRONGTYPE wrong type of path value - expected {} but found {}",
        expected_value, found
    )
}

pub(crate) fn err_msg_json_path_doesnt_exist_with_param(path: &str) -> String {
    format!("ERR Path '{}' does not exist", path)
}

pub(crate) fn err_msg_json_path_doesnt_exist() -> String {
    "ERR Path does not exist".to_string()
}

pub(crate) fn err_msg_json_path_doesnt_exist_with_param_or(path: &str, or: &str) -> String {
    format!("ERR Path '{}' does not exist or {}", path, or)
}<|MERGE_RESOLUTION|>--- conflicted
+++ resolved
@@ -80,11 +80,12 @@
         key: RedisString,
     ) -> Result<Self::WriteHolder, RedisError>;
     #[allow(clippy::wrong_self_convention)]
-<<<<<<< HEAD
-    fn from_str(&self, val: &str, format: Format) -> Result<(Self::O, usize), Error>;
-=======
-    fn from_str(&self, val: &str, format: Format, limit_depth: bool) -> Result<Self::O, Error>;
->>>>>>> 5f701d06
+    fn from_str(
+        &self,
+        val: &str,
+        format: Format,
+        limit_depth: bool,
+    ) -> Result<(Self::O, usize), Error>;
     fn get_memory(&self, v: &Self::V) -> Result<usize, RedisError>;
     fn is_json(&self, key: *mut RedisModuleKey) -> Result<bool, RedisError>;
 }
